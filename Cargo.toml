[package]
name = "oid4vp"
version = "0.1.0"
edition = "2021"
authors = ["Spruce Systems, Inc."]
license = "MIT OR Apache-2.0"
description = "OpenID Connect for Verifiable Presentations"
repository = "https://github.com/spruceid/oidc4vp-rs/"
documentation = "https://docs.rs/oid4vp/"

[features]
reqwest = ["dep:reqwest"]
p256 = ["dep:p256"]

[dependencies]
anyhow = "1.0.75"
async-trait = "0.1.73"
base64 = "0.21.4"
did-web = "0.2.2"
http = "1.1.0"
<<<<<<< HEAD
oid4vp-frontend = { path = "oid4vp-frontend" }
=======
jsonpath_lib = "0.3.0"
jsonschema = "0.18.0"
>>>>>>> a3a92094
p256 = { version = "0.13.2", features = ["jwk"], optional = true }
regex = "1.10.6"
reqwest = { version = "0.12.5", features = ["rustls-tls"], optional = true }
serde = "1.0.188"
serde_cbor = "0.11.2"
serde_json = "1.0.107"
serde_qs = "0.12.0"
serde_urlencoded = "0.7.1"
ssi = "0.7"
thiserror = "1.0.49"
tokio = "1.32.0"
tracing = "0.1.37"
url = { version = "2.4.1", features = ["serde"] }
x509-cert = "0.2.4"

[dev-dependencies]
serde_path_to_error = "0.1.8"
tokio = { version = "1.32.0", features = ["macros"] }
did-method-key = "0.2"
oid4vp = { path = ".", features = ["p256"] }

[target.'cfg(target_arch = "wasm32")'.dependencies]
uuid = { version = "1.2", features = ["v4", "serde", "js"] }

[target.'cfg(not(target_arch = "wasm32"))'.dependencies]
uuid = { version = "1.2", features = ["v4", "serde"] }<|MERGE_RESOLUTION|>--- conflicted
+++ resolved
@@ -18,12 +18,9 @@
 base64 = "0.21.4"
 did-web = "0.2.2"
 http = "1.1.0"
-<<<<<<< HEAD
-oid4vp-frontend = { path = "oid4vp-frontend" }
-=======
 jsonpath_lib = "0.3.0"
 jsonschema = "0.18.0"
->>>>>>> a3a92094
+oid4vp-frontend = { version = "0.1.0", path = "oid4vp-frontend" }
 p256 = { version = "0.13.2", features = ["jwk"], optional = true }
 regex = "1.10.6"
 reqwest = { version = "0.12.5", features = ["rustls-tls"], optional = true }
