[package]
name = "oid4vp"
version = "0.1.0"
edition = "2021"
authors = ["Spruce Systems, Inc."]
license = "MIT OR Apache-2.0"
description = "OpenID Connect for Verifiable Presentations"
repository = "https://github.com/spruceid/oidc4vp-rs/"
documentation = "https://docs.rs/oid4vp/"

[features]
reqwest = ["dep:reqwest"]
p256 = ["dep:p256"]

[dependencies]
anyhow = "1.0.75"
async-trait = "0.1.73"
base64 = "0.21.4"
did-method-key = "0.2"
did-web = "0.2.2"
http = "1.1.0"
jsonpath_lib = "0.3.0"
<<<<<<< HEAD
=======
jsonschema = "0.18.0"
>>>>>>> a3a92094
p256 = { version = "0.13.2", features = ["jwk"], optional = true }
regex = "1.10.6"
reqwest = { version = "0.12.5", features = ["rustls-tls"], optional = true }
serde = "1.0.188"
serde_cbor = "0.11.2"
serde_json = "1.0.107"
serde_qs = "0.12.0"
serde_urlencoded = "0.7.1"
<<<<<<< HEAD
ssi-claims = "0.1.0"
ssi-dids = "0.2.0"
ssi-jwk = { version = "0.2.1", features = ["secp256r1"] }
ssi-verification-methods = "0.1.1"
=======
ssi = "0.7"
>>>>>>> a3a92094
thiserror = "1.0.49"
tokio = "1.32.0"
tracing = "0.1.37"
url = { version = "2.4.1", features = ["serde"] }
x509-cert = "0.2.4"

[dev-dependencies]
serde_path_to_error = "0.1.8"
tokio = { version = "1.32.0", features = ["macros"] }
did-method-key = "0.2"
oid4vp = { path = ".", features = ["p256"] }

[target.'cfg(target_arch = "wasm32")'.dependencies]
uuid = { version = "1.2", features = ["v4", "serde", "js"] }

[target.'cfg(not(target_arch = "wasm32"))'.dependencies]
uuid = { version = "1.2", features = ["v4", "serde"] }<|MERGE_RESOLUTION|>--- conflicted
+++ resolved
@@ -20,10 +20,7 @@
 did-web = "0.2.2"
 http = "1.1.0"
 jsonpath_lib = "0.3.0"
-<<<<<<< HEAD
-=======
 jsonschema = "0.18.0"
->>>>>>> a3a92094
 p256 = { version = "0.13.2", features = ["jwk"], optional = true }
 regex = "1.10.6"
 reqwest = { version = "0.12.5", features = ["rustls-tls"], optional = true }
@@ -32,14 +29,10 @@
 serde_json = "1.0.107"
 serde_qs = "0.12.0"
 serde_urlencoded = "0.7.1"
-<<<<<<< HEAD
 ssi-claims = "0.1.0"
 ssi-dids = "0.2.0"
 ssi-jwk = { version = "0.2.1", features = ["secp256r1"] }
 ssi-verification-methods = "0.1.1"
-=======
-ssi = "0.7"
->>>>>>> a3a92094
 thiserror = "1.0.49"
 tokio = "1.32.0"
 tracing = "0.1.37"
