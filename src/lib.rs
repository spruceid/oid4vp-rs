pub mod core;
<<<<<<< HEAD
// pub mod holder;
=======
>>>>>>> 89db3b23
pub mod json_schema_validation;
pub mod presentation_exchange;
mod utils;
pub mod verifier;
pub mod wallet;<|MERGE_RESOLUTION|>--- conflicted
+++ resolved
@@ -1,8 +1,4 @@
 pub mod core;
-<<<<<<< HEAD
-// pub mod holder;
-=======
->>>>>>> 89db3b23
 pub mod json_schema_validation;
 pub mod presentation_exchange;
 mod utils;
