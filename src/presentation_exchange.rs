use std::collections::HashMap;

pub use crate::utils::NonEmptyVec;
<<<<<<< HEAD
use crate::{core::response::AuthorizationResponse, json_schema_validation::SchemaValidator};

use anyhow::{bail, Context, Result};
=======

use anyhow::{bail, Result};
>>>>>>> a3a92094
use serde::{Deserialize, Serialize};
use serde_json::Map;
use ssi_claims::jwt::VerifiablePresentation;
use ssi_dids::ssi_json_ld::syntax::from_value;

/// A JSONPath is a string that represents a path to a specific value within a JSON object.
///
/// For syntax details, see [https://identity.foundation/presentation-exchange/spec/v2.0.0/#jsonpath-syntax-definition](https://identity.foundation/presentation-exchange/spec/v2.0.0/#jsonpath-syntax-definition)
pub type JsonPath = String;

/// The predicate Feature introduces properties enabling Verifier to request that Holder apply a predicate and return the result.
///
/// The predicate Feature extends the Input Descriptor Object `constraints.fields` object to add a predicate property.
///
/// The value of predicate **MUST** be one of the following strings: `required` or `preferred`.
///
/// If the predicate property is not present, a Conformant Consumer **MUST NOT** return derived predicate values.
///
/// See: [https://identity.foundation/presentation-exchange/#predicate-feature](https://identity.foundation/presentation-exchange/#predicate-feature)
#[derive(Debug, Clone, Deserialize, Serialize, PartialEq, Eq)]
pub enum Predicate {
    /// required - This indicates that the returned value **MUST** be the boolean result of
    /// applying the value of the filter property to the result of evaluating the path property.
    #[serde(rename = "required")]
    Required,
    /// preferred - This indicates that the returned value **SHOULD** be the boolean result of
    /// applying the value of the filter property to the result of evaluating the path property.
    #[serde(rename = "preferred")]
    Preferred,
}

<<<<<<< HEAD
=======
/// A JSONPath is a string that represents a path to a specific value within a JSON object.
///
/// For syntax details, see [https://identity.foundation/presentation-exchange/spec/v2.0.0/#jsonpath-syntax-definition](https://identity.foundation/presentation-exchange/spec/v2.0.0/#jsonpath-syntax-definition)
pub type JsonPath = String;

/// A Json object of claim formats.
pub type ClaimFormatMap = HashMap<ClaimFormatDesignation, ClaimFormatPayload>;

>>>>>>> a3a92094
/// The Presentation Definition MAY include a format property. The value MUST be an object with one or
/// more properties matching the registered [ClaimFormatDesignation] (e.g., jwt, jwt_vc, jwt_vp, etc.).
/// The properties inform the Holder of the Claim format configurations the Verifier can process.
/// The value for each claim format property MUST be an object composed as follows:
///
/// The object MUST include a format-specific property (i.e., alg, proof_type) that expresses which
/// algorithms the Verifier supports for the format. Its value MUST be an array of one or more
/// format-specific algorithmic identifier references, as noted in the [ClaimFormatDesignation].
///
/// See [https://identity.foundation/presentation-exchange/spec/v2.0.0/#presentation-definition](https://identity.foundation/presentation-exchange/spec/v2.0.0/#presentation-definition)
/// for an example schema.
#[derive(Clone, Debug, Serialize, Deserialize, PartialEq, Eq)]
<<<<<<< HEAD
#[serde(untagged)]
pub enum ClaimFormat {
    #[serde(rename = "jwt_vp")]
    JwtVp {
        // The algorithm used to sign the JWT verifiable presentation.
=======
pub enum ClaimFormat {
    #[serde(rename = "jwt")]
    Jwt {
        // The algorithm used to sign the JWT.
>>>>>>> a3a92094
        alg: Vec<String>,
    },
    #[serde(rename = "jwt_vc")]
    JwtVc {
        // The algorithm used to sign the JWT verifiable credential.
        alg: Vec<String>,
    },
<<<<<<< HEAD
    #[serde(rename = "jwt_vc_json")]
    JwtVcJson {
        // Used in the OID4VP specification for wallet methods supported.
        alg_values_supported: Vec<String>,
    },
    #[serde(rename = "jwt_vp_json")]
    JwtVpJson {
        // Used in the OID4VP specification for wallet methods supported.
        alg_values_supported: Vec<String>,
    },
    #[serde(rename = "jwt")]
    Jwt {
        // The algorithm used to sign the JWT.
        alg: Vec<String>,
    },
    #[serde(rename = "ldp_vp")]
    LdpVp {
        // The proof type used to sign the linked data proof verifiable presentation.
=======
    #[serde(rename = "jwt_vp")]
    JwtVp {
        // The algorithm used to sign the JWT verifiable presentation.
        alg: Vec<String>,
    },
    #[serde(rename = "ldp")]
    Ldp {
        // The proof type used to sign the linked data proof.
        // e.g., "JsonWebSignature2020", "Ed25519Signature2018", "EcdsaSecp256k1Signature2019", "RsaSignature2018"
>>>>>>> a3a92094
        proof_type: Vec<String>,
    },
    #[serde(rename = "ldp_vc")]
    LdpVc {
        // The proof type used to sign the linked data proof verifiable credential.
        proof_type: Vec<String>,
    },
<<<<<<< HEAD
    #[serde(rename = "ldp")]
    Ldp {
        // The proof type used to sign the linked data proof.
        // e.g., "JsonWebSignature2020", "Ed25519Signature2018", "EcdsaSecp256k1Signature2019", "RsaSignature2018"
        proof_type: Vec<String>,
    },
    #[serde(rename = "ac_vp")]
    AcVp {
        // The proof type used to sign the anoncreds verifiable presentation.
=======
    #[serde(rename = "ldp_vp")]
    LdpVp {
        // The proof type used to sign the linked data proof verifiable presentation.
>>>>>>> a3a92094
        proof_type: Vec<String>,
    },
    #[serde(rename = "ac_vc")]
    AcVc {
        // The proof type used to sign the anoncreds verifiable credential.
        proof_type: Vec<String>,
    },
<<<<<<< HEAD
    #[serde(rename = "mso_mdoc")]
    MsoMDoc(serde_json::Value),
    #[serde(untagged)]
    Other {
        name: String,
        value: serde_json::Value,
    },
=======
    #[serde(rename = "ac_vp")]
    AcVp {
        // The proof type used to sign the anoncreds verifiable presentation.
        proof_type: Vec<String>,
    },
    #[serde(rename = "mso_mdoc")]
    MsoMDoc(serde_json::Value),
    Other(serde_json::Value),
>>>>>>> a3a92094
}

impl ClaimFormat {
    /// Returns the designated format of the claim.
    ///
    /// e.g., jwt, jwt_vc, jwt_vp, ldp, ldp_vc, ldp_vp, ac_vc, ac_vp, mso_mdoc
    pub fn designation(&self) -> ClaimFormatDesignation {
        match self {
            ClaimFormat::Jwt { .. } => ClaimFormatDesignation::Jwt,
            ClaimFormat::JwtVc { .. } => ClaimFormatDesignation::JwtVc,
<<<<<<< HEAD
            ClaimFormat::JwtVcJson { .. } => ClaimFormatDesignation::JwtVcJson,
            ClaimFormat::JwtVp { .. } => ClaimFormatDesignation::JwtVp,
            ClaimFormat::JwtVpJson { .. } => ClaimFormatDesignation::JwtVpJson,
=======
            ClaimFormat::JwtVp { .. } => ClaimFormatDesignation::JwtVp,
>>>>>>> a3a92094
            ClaimFormat::Ldp { .. } => ClaimFormatDesignation::Ldp,
            ClaimFormat::LdpVc { .. } => ClaimFormatDesignation::LdpVc,
            ClaimFormat::LdpVp { .. } => ClaimFormatDesignation::LdpVp,
            ClaimFormat::AcVc { .. } => ClaimFormatDesignation::AcVc,
            ClaimFormat::AcVp { .. } => ClaimFormatDesignation::AcVp,
            ClaimFormat::MsoMDoc(_) => ClaimFormatDesignation::MsoMDoc,
<<<<<<< HEAD
            ClaimFormat::Other { name, .. } => ClaimFormatDesignation::Other(name.to_owned()),
        }
    }
}

=======
            ClaimFormat::Other(_) => ClaimFormatDesignation::Other,
        }
    }
}

/// Claim format payload
#[derive(Debug, Clone, Serialize, Deserialize, PartialEq, Eq)]
pub enum ClaimFormatPayload {
    #[serde(rename = "alg")]
    Alg(Vec<String>),
    #[serde(rename = "proof_type")]
    ProofType(Vec<String>),
}

>>>>>>> a3a92094
/// The claim format designation type is used in the input description object to specify the format of the claim.
///
/// Registry of claim format type: https://identity.foundation/claim-format-registry/#registry
///
/// Documentation based on the [DIF Presentation Exchange Specification v2.0](https://identity.foundation/presentation-exchange/spec/v2.0.0/#claim-format-designations)
#[derive(Clone, Debug, Serialize, Deserialize, PartialEq, Eq, Hash)]
pub enum ClaimFormatDesignation {
    /// The format is a JSON Web Token (JWT) as defined by [RFC7519](https://identity.foundation/claim-format-registry/#ref:RFC7519)
    /// that will be submitted in the form of a JWT encoded string. Expression of
    /// supported algorithms in relation to this format MUST be conveyed using an `alg`
    /// property paired with values that are identifiers from the JSON Web Algorithms
    /// registry [RFC7518](https://identity.foundation/claim-format-registry/#ref:RFC7518).
    #[serde(rename = "jwt")]
    Jwt,
    /// These formats are JSON Web Tokens (JWTs) [RFC7519](https://identity.foundation/claim-format-registry/#ref:RFC7519)
    /// that will be submitted in the form of a JWT-encoded string, with a payload extractable from it defined according to the
    /// JSON Web Token (JWT) [section] of the W3C [VC-DATA-MODEL](https://identity.foundation/claim-format-registry/#term:vc-data-model)
    /// specification. Expression of supported algorithms in relation to these formats MUST be conveyed using an JWT alg
    /// property paired with values that are identifiers from the JSON Web Algorithms registry in
    /// [RFC7518](https://identity.foundation/claim-format-registry/#ref:RFC7518) Section 3.
    #[serde(rename = "jwt_vc")]
    JwtVc,
<<<<<<< HEAD
    /// JwtVcJson is used by `vp_formats_supported` in the OID4VP metadata.
    #[serde(rename = "jwt_vc_json")]
    JwtVcJson,
    /// See [JwtVc](JwtVc) for more information.
    #[serde(rename = "jwt_vp")]
    JwtVp,
    /// JwtVpJson is used by `vp_formats_supported` in the OID4VP metadata.
=======
    /// See [JwtVc](JwtVc) for more information.
    #[serde(rename = "jwt_vp")]
    JwtVp,
    #[serde(rename = "jwt_vc_json")]
    JwtVcJson,
>>>>>>> a3a92094
    #[serde(rename = "jwt_vp_json")]
    JwtVpJson,
    /// The format is a Linked-Data Proof that will be submitted as an object.
    /// Expression of supported algorithms in relation to these formats MUST be
    /// conveyed using a proof_type property with values that are identifiers from
    /// the Linked Data Cryptographic Suite Registry [LDP-Registry](https://identity.foundation/claim-format-registry/#term:ldp-registry).
    #[serde(rename = "ldp")]
    Ldp,
    /// Verifiable Credentials or Verifiable Presentations signed with Linked Data Proof formats.
    /// These are descriptions of formats normatively defined in the W3C Verifiable Credentials
    /// specification [VC-DATA-MODEL](https://identity.foundation/claim-format-registry/#term:vc-data-model),
    /// and will be submitted in the form of a JSON object. Expression of supported algorithms in relation to
    /// these formats MUST be conveyed using a proof_type property paired with values that are identifiers from the
    /// Linked Data Cryptographic Suite Registry (LDP-Registry).
    #[serde(rename = "ldp_vc")]
    LdpVc,
    /// See [LdpVc](LdpVc) for more information.
    #[serde(rename = "ldp_vp")]
    LdpVp,
    /// This format is for Verifiable Credentials using AnonCreds.
    /// AnonCreds is a VC format that adds important
    /// privacy-protecting ZKP (zero-knowledge proof) capabilities
    /// to the core VC assurances.
    #[serde(rename = "ac_vc")]
    AcVc,
    /// This format is for Verifiable Presentations using AnonCreds.
    /// AnonCreds is a VC format that adds important privacy-protecting ZKP
    /// (zero-knowledge proof) capabilities to the core VC assurances.
    #[serde(rename = "ac_vp")]
    AcVp,
    /// The format is defined by ISO/IEC 18013-5:2021 [ISO.18013-5](https://identity.foundation/claim-format-registry/#term:iso.18013-5)
    /// which defines a mobile driving license (mDL) Credential in the mobile document (mdoc) format.
    /// Although ISO/IEC 18013-5:2021 ISO.18013-5 is specific to mobile driving licenses (mDLs),
    /// the Credential format can be utilized with any type of Credential (or mdoc document types).
    #[serde(rename = "mso_mdoc")]
    MsoMDoc,
    /// Other claim format designations not covered by the above.
    ///
    /// The value of this variant is the name of the claim format designation.
<<<<<<< HEAD
    #[serde(untagged)]
    Other(String),
=======
    Other,
>>>>>>> a3a92094
}

/// A presentation definition is a JSON object that describes the information a [Verifier](https://identity.foundation/presentation-exchange/spec/v2.0.0/#term:verifier) requires of a [Holder](https://identity.foundation/presentation-exchange/spec/v2.0.0/#term:holder).
///
/// > Presentation Definitions are objects that articulate what proofs a [Verifier](https://identity.foundation/presentation-exchange/spec/v2.0.0/#term:verifier) requires.
<<<<<<< HEAD
/// These help the [Verifier](https://identity.foundation/presentation-exchange/spec/v2.0.0/#term:verifier) to decide how or whether to interact with a [Holder](https://identity.foundation/presentation-exchange/spec/v2.0.0/#term:holder).
=======
/// > These help the [Verifier](https://identity.foundation/presentation-exchange/spec/v2.0.0/#term:verifier) to decide how or whether to interact with a [Holder](https://identity.foundation/presentation-exchange/spec/v2.0.0/#term:holder).
>>>>>>> a3a92094
///
/// Presentation Definitions are composed of inputs, which describe the forms and details of the
/// proofs they require, and optional sets of selection rules, to allow [Holder](https://identity.foundation/presentation-exchange/spec/v2.0.0/#term:holder)s flexibility
/// in cases where different types of proofs may satisfy an input requirement.
///
/// For more information, see: [https://identity.foundation/presentation-exchange/spec/v2.0.0/#presentation-definition](https://identity.foundation/presentation-exchange/spec/v2.0.0/#presentation-definition)
#[derive(Clone, Default, Debug, Serialize, Deserialize, PartialEq, Eq)]
pub struct PresentationDefinition {
    id: String,
    input_descriptors: Vec<InputDescriptor>,
    #[serde(skip_serializing_if = "Option::is_none")]
    name: Option<String>,
    #[serde(skip_serializing_if = "Option::is_none")]
    purpose: Option<String>,
    #[serde(skip_serializing_if = "Option::is_none")]
<<<<<<< HEAD
    format: Option<ClaimFormat>,
=======
    format: Option<ClaimFormatMap>,
>>>>>>> a3a92094
}

impl PresentationDefinition {
    /// The Presentation Definition MUST contain an id property. The value of this property MUST be a string.
    /// The string SHOULD provide a unique ID for the desired context.
    ///
    /// The Presentation Definition MUST contain an input_descriptors property. Its value MUST be an array of Input Descriptor Objects,
    /// the composition of which are found [InputDescriptor] type.
    ///
    pub fn new(id: String, input_descriptor: InputDescriptor) -> Self {
        Self {
            id,
            input_descriptors: vec![input_descriptor],
            ..Default::default()
        }
    }

    /// Return the id of the presentation definition.
    pub fn id(&self) -> &String {
        &self.id
    }

    /// Add a new input descriptor to the presentation definition.
    pub fn add_input_descriptors(mut self, input_descriptor: InputDescriptor) -> Self {
        self.input_descriptors.push(input_descriptor);
        self
    }

    /// Return the input descriptors of the presentation definition.
    pub fn input_descriptors(&self) -> &Vec<InputDescriptor> {
        &self.input_descriptors
    }

    /// Return a mutable reference to the input descriptors of the presentation definition.
    pub fn input_descriptors_mut(&mut self) -> &mut Vec<InputDescriptor> {
        &mut self.input_descriptors
    }

    /// Set the name of the presentation definition.
    ///
    /// The [PresentationDefinition] MAY contain a name property. If present, its value SHOULD be a
    /// human-friendly string intended to constitute a distinctive designation of the Presentation Definition.
    pub fn set_name(mut self, name: String) -> Self {
        self.name = Some(name);
        self
    }

    /// Return the name of the presentation definition.
    pub fn name(&self) -> Option<&String> {
        self.name.as_ref()
    }

    /// Set the purpose of the presentation definition.
    ///
    /// The [PresentationDefinition] MAY contain a purpose property. If present, its value MUST be a string that
    /// describes the purpose for which the Presentation Definition's inputs are being used for.
    pub fn set_purpose(mut self, purpose: String) -> Self {
        self.purpose = Some(purpose);
        self
    }

    /// Return the purpose of the presentation definition.
    pub fn purpose(&self) -> Option<&String> {
        self.purpose.as_ref()
    }

    /// Attach a format to the presentation definition.
    ///
    /// The Presentation Definition MAY include a format property. If present,
    /// the value MUST be an object with one or more properties matching the
    /// registered Claim Format Designations (e.g., jwt, jwt_vc, jwt_vp, etc.).
    ///
    /// The properties inform the [Holder](https://identity.foundation/presentation-exchange/spec/v2.0.0/#term:holder) of the Claim format configurations the [Verifier](https://identity.foundation/presentation-exchange/spec/v2.0.0/#term:verifier) can process.
    /// The value for each claim format property MUST be an object composed as follows:
    ///
    /// The object MUST include a format-specific property (i.e., alg, proof_type)
    /// that expresses which algorithms the [Verifier](https://identity.foundation/presentation-exchange/spec/v2.0.0/#term:verifier) supports for the format.
    /// Its value MUST be an array of one or more format-specific algorithmic identifier references,
    /// as noted in the Claim Format Designations section.
    ///
    /// See: [https://identity.foundation/presentation-exchange/spec/v2.0.0/#presentation-definition](https://identity.foundation/presentation-exchange/spec/v2.0.0/#presentation-definition)
<<<<<<< HEAD
    pub fn set_format(mut self, format: ClaimFormat) -> Self {
=======
    pub fn set_format(mut self, format: ClaimFormatMap) -> Self {
>>>>>>> a3a92094
        self.format = Some(format);
        self
    }

<<<<<<< HEAD
    /// Return the format of the presentation definition.
    pub fn format(&self) -> Option<&ClaimFormat> {
        self.format.as_ref()
    }

    /// Validate a presentation submission against the presentation definition.
    ///
    /// Checks the underlying presentation submission parsed from the authorization response,
    /// against the input descriptors of the presentation definition.
    pub async fn validate_authorization_response(
        &self,
        auth_response: &AuthorizationResponse,
    ) -> Result<()> {
        match auth_response {
            AuthorizationResponse::Jwt(_jwt) => {
                bail!("Authorization Response Presentation Definition Validation Not Implemented.")
            }
            AuthorizationResponse::Unencoded(response) => {
                let presentation_submission = response.presentation_submission().parsed();

                let jwt = response.vp_token().0.clone();

                // TODO: Verify the JWT.
                // let jws = CompactJWSString::from_string(jwt.clone()).context("Invalid JWT.")?;
                // let resolver: VerificationMethodDIDResolver<DIDKey, AnyJwkMethod> =
                //     VerificationMethodDIDResolver::new(DIDKey);
                // let params = VerificationParameters::from_resolver(resolver);

                // if let Err(e) = jws.verify(params).await {
                //     bail!("JWT Verification Failed: {:?}", e)
                // }

                let verifiable_presentation: VerifiablePresentation =
                    ssi_claims::jwt::decode_unverified(&jwt)?;

                // let holder: Option<Issuer> =
                //     Issuer::extract(AnyRegisteredClaim::from(verifiable_presentation.clone()));

                // println!("Holder: {:?}", holder);

                // Ensure the definition id matches the submission's definition id.
                if presentation_submission.definition_id() != self.id() {
                    bail!("Presentation Definition ID does not match the Presentation Submission.")
                }

                let descriptor_map: HashMap<String, DescriptorMap> = presentation_submission
                    .descriptor_map()
                    .iter()
                    .map(|descriptor_map| (descriptor_map.id().to_owned(), descriptor_map.clone()))
                    .collect();

                for input_descriptor in self.input_descriptors().iter() {
                    match descriptor_map.get(input_descriptor.id()) {
                        None => {
                            // TODO: Determine whether input descriptor must have a corresponding descriptor map.
                            bail!("Input Descriptor ID not found in Descriptor Map.")
                        }
                        Some(descriptor) => {
                            input_descriptor
                                .validate_verifiable_presentation(
                                    &verifiable_presentation,
                                    descriptor,
                                )
                                .context("Input Descriptor Validation Failed.")?;
                        }
                    }
                }
            }
        }

        Ok(())
=======
    /// Add a new format to the presentation definition.
    pub fn add_format(mut self, format: ClaimFormatDesignation, value: ClaimFormatPayload) -> Self {
        self.format
            .get_or_insert_with(HashMap::new)
            .insert(format, value);
        self
    }

    /// Return the format of the presentation definition.
    pub fn format(&self) -> Option<&ClaimFormatMap> {
        self.format.as_ref()
>>>>>>> a3a92094
    }
}

/// Input Descriptors are objects used to describe the information a
/// [Verifier](https://identity.foundation/presentation-exchange/spec/v2.0.0/#term:verifier) requires of a
/// [Holder](https://identity.foundation/presentation-exchange/spec/v2.0.0/#term:holder).
///
/// All Input Descriptors MUST be satisfied, unless otherwise specified by a
/// [Feature](https://identity.foundation/presentation-exchange/spec/v2.0.0/#term:feature).
///
/// See: [https://identity.foundation/presentation-exchange/spec/v2.0.0/#input-descriptor-object](https://identity.foundation/presentation-exchange/spec/v2.0.0/#input-descriptor-object)
#[derive(Clone, Debug, Default, Serialize, Deserialize, PartialEq, Eq)]
pub struct InputDescriptor {
    id: String,
    #[serde(default)]
    constraints: Constraints,
    #[serde(skip_serializing_if = "Option::is_none")]
    name: Option<String>,
    #[serde(skip_serializing_if = "Option::is_none")]
    purpose: Option<String>,
    #[serde(skip_serializing_if = "Option::is_none")]
<<<<<<< HEAD
    format: Option<ClaimFormat>,
=======
    format: Option<ClaimFormatMap>,
>>>>>>> a3a92094
}

impl InputDescriptor {
    /// Create a new instance of the input descriptor with the given id and constraints.
    ///
    /// The Input Descriptor Object MUST contain an id property. The value of the id
    /// property MUST be a string that does not conflict with the id of another
    /// Input Descriptor Object in the same Presentation Definition.
    ///
    ///
    /// The Input Descriptor Object MUST contain a constraints property.
    ///
    /// See: [https://identity.foundation/presentation-exchange/spec/v2.0.0/#input-descriptor-object](https://identity.foundation/presentation-exchange/spec/v2.0.0/#input-descriptor-object)
    pub fn new(id: String, constraints: Constraints) -> Self {
        Self {
            id,
            constraints,
            ..Default::default()
        }
    }

    /// Return the id of the input descriptor.
    pub fn id(&self) -> &String {
        &self.id
    }

    /// Return the constraints of the input descriptor.
    pub fn constraints(&self) -> &Constraints {
        &self.constraints
    }

    /// Set the name of the input descriptor.
    pub fn set_name(mut self, name: String) -> Self {
        self.name = Some(name);
        self
    }

    /// Return the name of the input descriptor.
    pub fn name(&self) -> Option<&String> {
        self.name.as_ref()
    }

    /// Set the purpose of the input descriptor.
    ///
    /// The purpose of the input descriptor is an optional field.
    ///
    /// If present, the purpose MUST be a string that describes the purpose for which the
    /// [Claim](https://identity.foundation/presentation-exchange/spec/v2.0.0/#term:claim)'s
    /// data is being requested.
    pub fn set_purpose(mut self, purpose: String) -> Self {
        self.purpose = Some(purpose);
        self
    }

    /// Return the purpose of the input descriptor.
    ///
    /// If present, the purpose MUST be a string that describes the purpose for which the
    /// [Claim](https://identity.foundation/presentation-exchange/spec/v2.0.0/#term:claim)'s
    /// data is being requested.
    pub fn purpose(&self) -> Option<&String> {
        self.purpose.as_ref()
    }

    /// Set the format of the input descriptor.
    ///
    /// The Input Descriptor Object MAY contain a format property. If present,
    /// its value MUST be an object with one or more properties matching the registered
    /// Claim Format Designations (e.g., jwt, jwt_vc, jwt_vp, etc.).
    ///
    /// This format property is identical in value signature to the top-level format object,
    /// but can be used to specifically constrain submission of a single input to a subset of formats or algorithms.
<<<<<<< HEAD
    pub fn set_format(mut self, format: ClaimFormat) -> Self {
=======
    pub fn set_format(mut self, format: ClaimFormatMap) -> Self {
>>>>>>> a3a92094
        self.format = Some(format);
        self
    }

    /// Return the format of the input descriptor.
    ///
    /// The Input Descriptor Object MAY contain a format property. If present,
    /// its value MUST be an object with one or more properties matching the registered
    /// Claim Format Designations (e.g., jwt, jwt_vc, jwt_vp, etc.).
    ///
    /// This format property is identical in value signature to the top-level format object,
    /// but can be used to specifically constrain submission of a single input to a subset of formats or algorithms.
<<<<<<< HEAD
    pub fn format(&self) -> Option<&ClaimFormat> {
        self.format.as_ref()
    }

    /// Validate the input descriptor against the verifiable presentation and the descriptor map.
    pub fn validate_verifiable_presentation(
        &self,
        verifiable_presentation: &VerifiablePresentation,
        descriptor_map: &DescriptorMap,
    ) -> Result<()> {
        // The descriptor map must match the input descriptor.
        if descriptor_map.id() != self.id() {
            bail!("Input Descriptor ID does not match the Descriptor Map ID.")
        }

        let vp = &verifiable_presentation.0;

        let vp_json: serde_json::Value =
            from_value(vp.clone()).context("failed to parse value into json type")?;

        if let Some(ConstraintsLimitDisclosure::Required) = self.constraints().limit_disclosure() {
            if self.constraints().fields().is_none() {
                bail!("Required limit disclosure must have fields.")
            }
        };

        if let Some(field_constraints) = self.constraints().fields() {
            for constraint_field in field_constraints.iter() {
                // Check if the filter exists if the predicate is present
                // and set to required.
                if let Some(Predicate::Required) = constraint_field.predicate() {
                    if constraint_field.filter().is_none() {
                        bail!("Required predicate must have a filter.")
                    }
                }

                let mut selector = jsonpath_lib::selector(&vp_json);

                // The root element is relative to the descriptor map path returned.
                let Ok(root_element) = selector(descriptor_map.path()) else {
                    bail!("Failed to select root element from verifiable presentation.")
                };

                let root_element = root_element
                    .first()
                    .ok_or(anyhow::anyhow!("Root element not found."))?;

                println!("Root element: {:?}", root_element);

                let mut map_selector = jsonpath_lib::selector(root_element);

                for field_path in constraint_field.path().iter() {
                    println!("Field path: {:?}", field_path);

                    let field_elements = map_selector(field_path)
                        .context("Failed to select field elements from verifiable presentation.")?;

                    // Check if the field matches are empty.
                    if field_elements.is_empty() {
                        if let Some(ConstraintsLimitDisclosure::Required) =
                            self.constraints().limit_disclosure()
                        {
                            bail!("Field elements are empty while limit disclosure is required.")
                        }

                        // According the specification, found here:
                        // [https://identity.foundation/presentation-exchange/spec/v2.0.0/#input-evaluation](https://identity.foundation/presentation-exchange/spec/v2.0.0/#input-evaluation)
                        // > If the result returned no JSONPath match, skip to the next path array element.
                        continue;
                    }

                    println!("Field elements: {:?}", field_elements);

                    if let Some(filter) = constraint_field.filter() {
                        // TODO: possible trace a warning if a field is not valid.
                        // TODO: Check the predicate feature value.
                        let validated_fields =
                            field_elements
                                .iter()
                                .find(|element| match filter.validate(element) {
                                    Err(e) => {
                                        println!("Field did not pass filter validation: {}", e);
                                        false
                                    }
                                    Ok(_) => true,
                                });

                        if validated_fields.is_none() {
                            if let Some(Predicate::Required) = constraint_field.predicate() {
                                bail!(
                                    "Field did not pass filter validation, required by predicate."
                                );
                            } else if constraint_field.is_required() {
                                bail!("Field did not pass filter validation, and is not an optional field.");
                            }
                        }
                    }

                    // TODO: Check limit disclosure of data requested. Do not provide more data
                    // than is necessary to satisfy the constraints.
                }
            }
        }

        Ok(())
    }
=======
    pub fn format(&self) -> Option<&ClaimFormatMap> {
        self.format.as_ref()
    }
>>>>>>> a3a92094
}

/// Constraints are objects used to describe the constraints that a [Holder](https://identity.foundation/presentation-exchange/spec/v2.0.0/#term:holder) must satisfy to fulfill an Input Descriptor.
///
/// A constraint object MAY be empty, or it may include a `fields` and/or `limit_disclosure` property.
///
/// For more information, see: [https://identity.foundation/presentation-exchange/spec/v2.0.0/#input-descriptor-object](https://identity.foundation/presentation-exchange/spec/v2.0.0/#input-descriptor-object)
#[derive(Clone, Debug, Default, Serialize, Deserialize, PartialEq, Eq)]
pub struct Constraints {
    #[serde(skip_serializing_if = "Option::is_none")]
    fields: Option<Vec<ConstraintsField>>,
    #[serde(skip_serializing_if = "Option::is_none")]
    limit_disclosure: Option<ConstraintsLimitDisclosure>,
<<<<<<< HEAD
}

impl Constraints {
    /// Returns an empty Constraints object.
    pub fn new() -> Self {
        Self::default()
    }

    /// Add a new field constraint to the constraints list.
    pub fn add_constraint(mut self, field: ConstraintsField) -> Self {
        self.fields.get_or_insert_with(Vec::new).push(field);
        self
    }

    /// Returns the fields of the constraints object.
    pub fn fields(&self) -> Option<&Vec<ConstraintsField>> {
        self.fields.as_ref()
    }

    /// Set the limit disclosure value.
    ///
    /// For all [Claims](https://identity.foundation/presentation-exchange/spec/v2.0.0/#term:claims) submitted in relation to [InputDescriptor] Objects that include a `constraints`
    /// object with a `limit_disclosure` property set to the string value `required`,
    /// ensure that the data submitted is limited to the entries specified in the `fields` property of the `constraints` object.
    /// If the `fields` property IS NOT present, or contains zero field objects, the submission SHOULD NOT include any data from the Claim.
    ///
    /// For example, a [Verifier](https://identity.foundation/presentation-exchange/spec/v2.0.0/#term:verifier) may simply want to know whether a [Holder](https://identity.foundation/presentation-exchange/spec/v2.0.0/#term:holder) has a valid, signed [Claim](https://identity.foundation/presentation-exchange/spec/v2.0.0/#term:claim) of a particular type,
    /// without disclosing any of the data it contains.
    ///
    /// For more information: see [https://identity.foundation/presentation-exchange/spec/v2.0.0/#limited-disclosure-submissions](https://identity.foundation/presentation-exchange/spec/v2.0.0/#limited-disclosure-submissions)
    pub fn set_limit_disclosure(mut self, limit_disclosure: ConstraintsLimitDisclosure) -> Self {
        self.limit_disclosure = Some(limit_disclosure);
        self
    }

    /// Returns the limit disclosure value.
    pub fn limit_disclosure(&self) -> Option<&ConstraintsLimitDisclosure> {
        self.limit_disclosure.as_ref()
    }
}

=======
}

impl Constraints {
    /// Returns an empty Constraints object.
    pub fn new() -> Self {
        Self::default()
    }

    /// Add a new field constraint to the constraints list.
    pub fn add_constraint(mut self, field: ConstraintsField) -> Self {
        self.fields.get_or_insert_with(Vec::new).push(field);
        self
    }

    /// Returns the fields of the constraints object.
    pub fn fields(&self) -> Option<&Vec<ConstraintsField>> {
        self.fields.as_ref()
    }

    /// Set the limit disclosure value.
    ///
    /// For all [Claims](https://identity.foundation/presentation-exchange/spec/v2.0.0/#term:claims) submitted in relation to [InputDescriptor] Objects that include a `constraints`
    /// object with a `limit_disclosure` property set to the string value `required`,
    /// ensure that the data submitted is limited to the entries specified in the `fields` property of the `constraints` object.
    /// If the `fields` property IS NOT present, or contains zero field objects, the submission SHOULD NOT include any data from the Claim.
    ///
    /// For example, a [Verifier](https://identity.foundation/presentation-exchange/spec/v2.0.0/#term:verifier) may simply want to know whether a [Holder](https://identity.foundation/presentation-exchange/spec/v2.0.0/#term:holder) has a valid, signed [Claim](https://identity.foundation/presentation-exchange/spec/v2.0.0/#term:claim) of a particular type,
    /// without disclosing any of the data it contains.
    ///
    /// For more information: see [https://identity.foundation/presentation-exchange/spec/v2.0.0/#limited-disclosure-submissions](https://identity.foundation/presentation-exchange/spec/v2.0.0/#limited-disclosure-submissions)
    pub fn set_limit_disclosure(mut self, limit_disclosure: ConstraintsLimitDisclosure) -> Self {
        self.limit_disclosure = Some(limit_disclosure);
        self
    }

    /// Returns the limit disclosure value.
    pub fn limit_disclosure(&self) -> Option<&ConstraintsLimitDisclosure> {
        self.limit_disclosure.as_ref()
    }
}

>>>>>>> a3a92094
/// ConstraintsField objects are used to describe the constraints that a [Holder](https://identity.foundation/presentation-exchange/spec/v2.0.0/#term:holder) must satisfy to fulfill an Input Descriptor.
///
/// For more information, see: [https://identity.foundation/presentation-exchange/spec/v2.0.0/#input-descriptor-object](https://identity.foundation/presentation-exchange/spec/v2.0.0/#input-descriptor-object)
#[derive(Clone, Debug, Serialize, Deserialize, PartialEq, Eq)]
pub struct ConstraintsField {
<<<<<<< HEAD
=======
    // JSON Regex path -> check regex against JSON structure to check if there is a match;
    // TODO JsonPath validation at deserialization time
    // Regular expression includes the path -> whether or not the JSON object contains a property.
>>>>>>> a3a92094
    path: NonEmptyVec<JsonPath>,
    #[serde(skip_serializing_if = "Option::is_none")]
    id: Option<String>,
    #[serde(skip_serializing_if = "Option::is_none")]
    purpose: Option<String>,
    #[serde(skip_serializing_if = "Option::is_none")]
    name: Option<String>,
<<<<<<< HEAD
    // TODO: JSONSchema validation at deserialization time
    #[serde(skip_serializing_if = "Option::is_none")]
    filter: Option<SchemaValidator>,
    #[serde(skip_serializing_if = "Option::is_none")]
    // Optional predicate value
    predicate: Option<Predicate>,
=======
    #[serde(skip_serializing_if = "Option::is_none")]
    filter: Option<serde_json::Value>,
>>>>>>> a3a92094
    #[serde(skip_serializing_if = "Option::is_none")]
    optional: Option<bool>,
    #[serde(skip_serializing_if = "Option::is_none")]
    intent_to_retain: Option<bool>,
}

pub type ConstraintsFields = Vec<ConstraintsField>;

impl From<NonEmptyVec<JsonPath>> for ConstraintsField {
    fn from(path: NonEmptyVec<JsonPath>) -> Self {
        Self {
            path,
            id: None,
            purpose: None,
            name: None,
            filter: None,
<<<<<<< HEAD
            predicate: None,
=======
>>>>>>> a3a92094
            optional: None,
            intent_to_retain: None,
        }
    }
}

impl ConstraintsField {
    /// Create a new instance of the constraints field with the given path.
    ///
<<<<<<< HEAD
    /// Constraint fields must have at least one JSONPath to the field for which the constraint is applied.
    ///
=======
>>>>>>> a3a92094
    /// Tip: Use the [ConstraintsField::From](ConstraintsField::From) trait to convert a [NonEmptyVec](NonEmptyVec) of
    /// [JsonPath](JsonPath) to a [ConstraintsField](ConstraintsField) if more than one path is known.
    pub fn new(path: JsonPath) -> ConstraintsField {
        ConstraintsField {
            path: NonEmptyVec::new(path),
            id: None,
            purpose: None,
            name: None,
            filter: None,
<<<<<<< HEAD
            predicate: None,
=======
>>>>>>> a3a92094
            optional: None,
            intent_to_retain: None,
        }
    }

    /// Add a new path to the constraints field.
    pub fn add_path(mut self, path: JsonPath) -> Self {
        self.path.push(path);
        self
    }

    /// Return the paths of the constraints field.
    ///
    /// `path` is a non empty list of [JsonPath](https://goessner.net/articles/JsonPath/) expressions.
    ///
    /// For syntax definition, see: [https://identity.foundation/presentation-exchange/spec/v2.0.0/#jsonpath-syntax-definition](https://identity.foundation/presentation-exchange/spec/v2.0.0/#jsonpath-syntax-definition)
    pub fn path(&self) -> &NonEmptyVec<JsonPath> {
        &self.path
    }

    /// Set the id of the constraints field.
    ///
    /// The fields object MAY contain an id property. If present, its value MUST be a string that
    /// is unique from every other field object’s id property, including those contained in other
    /// Input Descriptor Objects.
    pub fn set_id(mut self, id: String) -> Self {
        self.id = Some(id);
        self
    }

    /// Return the id of the constraints field.
    pub fn id(&self) -> Option<&String> {
        self.id.as_ref()
    }

    /// Set the purpose of the constraints field.
    ///
    /// If present, its value MUST be a string that describes the purpose for which the field is being requested.
    pub fn set_purpose(mut self, purpose: String) -> Self {
        self.purpose = Some(purpose);
        self
    }

    /// Return the purpose of the constraints field.
    pub fn purpose(&self) -> Option<&String> {
        self.purpose.as_ref()
    }

    /// Set the name of the constraints field.
    ///
    /// If present, its value MUST be a string, and SHOULD be a human-friendly
    /// name that describes what the target field represents.
    ///
    /// For example, the name of the constraint could be "over_18" if the field is a date of birth.
    pub fn set_name(mut self, name: String) -> Self {
        self.name = Some(name);
        self
    }

    /// Return the name of the constraints field.
    pub fn name(&self) -> Option<&String> {
        self.name.as_ref()
    }

    /// Set the filter of the constraints field.
    ///
    /// If present its value MUST be a JSON Schema descriptor used to filter against
    /// the values returned from evaluation of the JSONPath string expressions in the path array.
<<<<<<< HEAD
    pub fn set_filter(mut self, filter: SchemaValidator) -> Self {
=======
    pub fn set_filter(mut self, filter: serde_json::Value) -> Self {
>>>>>>> a3a92094
        self.filter = Some(filter);
        self
    }

    /// Return the filter of the constraints field.
<<<<<<< HEAD
    pub fn filter(&self) -> Option<&SchemaValidator> {
        self.filter.as_ref()
    }

    /// Set the predicate of the constraints field.
    ///
    /// When using the [Predicate Feature](https://identity.foundation/presentation-exchange/#predicate-feature),
    /// the fields object **MAY** contain a predicate property. If the predicate property is present,
    /// the filter property **MUST** also be present.
    ///
    /// See: [https://identity.foundation/presentation-exchange/#predicate-feature](https://identity.foundation/presentation-exchange/#predicate-feature)
    pub fn set_predicate(mut self, predicate: Predicate) -> Self {
        self.predicate = Some(predicate);
        self
    }

    /// Return the predicate of the constraints field.
    ///
    /// When using the [Predicate Feature](https://identity.foundation/presentation-exchange/#predicate-feature),
    /// the fields object **MAY** contain a predicate property. If the predicate property is present,
    /// the filter property **MUST** also be present.
    ///
    /// See: [https://identity.foundation/presentation-exchange/#predicate-feature](https://identity.foundation/presentation-exchange/#predicate-feature)
    pub fn predicate(&self) -> Option<&Predicate> {
        self.predicate.as_ref()
    }

=======
    pub fn filter(&self) -> Option<&serde_json::Value> {
        self.filter.as_ref()
    }

>>>>>>> a3a92094
    /// Set the optional value of the constraints field.
    ///
    /// The value of this property MUST be a boolean, wherein true indicates the
    /// field is optional, and false or non-presence of the property indicates the
    /// field is required. Even when the optional property is present, the value
    /// located at the indicated path of the field MUST validate against the
    /// JSON Schema filter, if a filter is present.
    ///
    /// For more information, see: [https://identity.foundation/presentation-exchange/spec/v2.0.0/#input-descriptor-object](https://identity.foundation/presentation-exchange/spec/v2.0.0/#input-descriptor-object)
    pub fn set_optional(mut self, optional: bool) -> Self {
        self.optional = Some(optional);
        self
    }

    /// Return the optional value of the constraints field.
<<<<<<< HEAD
    pub fn is_optional(&self) -> bool {
        self.optional.unwrap_or(false)
    }

    /// Inverse alias for `!is_optional()`.
    pub fn is_required(&self) -> bool {
        !self.is_optional()
    }
=======
    pub fn optional(&self) -> bool {
        self.optional.unwrap_or(false)
    }
>>>>>>> a3a92094
}

#[derive(Clone, Debug, Serialize, Deserialize, PartialEq, Eq)]
#[serde(rename_all = "lowercase")]
pub enum ConstraintsLimitDisclosure {
    Required,
    Preferred,
}

/// Presentation Submissions are objects embedded within target
/// [Claim](https://identity.foundation/presentation-exchange/spec/v2.0.0/#term:claim) negotiation
/// formats that express how the inputs presented as proofs to a
/// [Verifier](https://identity.foundation/presentation-exchange/spec/v2.0.0/#term:verifier) are
/// provided in accordance with the requirements specified in a [PresentationDefinition].
///
/// Embedded Presentation Submission objects MUST be located within target data format as
/// the value of a `presentation_submission` property.
///
/// For more information, see: [https://identity.foundation/presentation-exchange/spec/v2.0.0/#presentation-submission](https://identity.foundation/presentation-exchange/spec/v2.0.0/#presentation-submission)
#[derive(Clone, Debug, Serialize, Deserialize, PartialEq, Eq)]
pub struct PresentationSubmission {
    id: uuid::Uuid,
<<<<<<< HEAD
    definition_id: String,
    descriptor_map: Vec<DescriptorMap>,
}

impl PresentationSubmission {
    /// The presentation submission MUST contain an id property. The value of this property MUST be a unique identifier, i.e. a UUID.
    ///
    /// The presentation submission object MUST contain a `definition_id` property.
    /// The value of this property MUST be the id value of a valid [PresentationDefinition::id()].
    ///
    /// The object MUST include a `descriptor_map` property. The value of this property MUST be an array of
    /// Input [DescriptorMap] Objects.
    pub fn new(id: uuid::Uuid, definition_id: String, descriptor_map: Vec<DescriptorMap>) -> Self {
        Self {
            id,
            definition_id,
            descriptor_map,
        }
    }

    /// Return the id of the presentation submission.
    pub fn id(&self) -> &uuid::Uuid {
        &self.id
    }

    /// Return the definition id of the presentation submission.
    pub fn definition_id(&self) -> &String {
        &self.definition_id
    }

    /// Return the descriptor map of the presentation submission.
    pub fn descriptor_map(&self) -> &Vec<DescriptorMap> {
        &self.descriptor_map
    }

    /// Return a mutable reference to the descriptor map of the presentation submission.
    pub fn descriptor_map_mut(&mut self) -> &mut Vec<DescriptorMap> {
        &mut self.descriptor_map
    }
}

=======
    definition_id: uuid::Uuid,
    descriptor_map: Vec<DescriptorMap>,
}

impl PresentationSubmission {
    /// The presentation submission MUST contain an id property. The value of this property MUST be a unique identifier, i.e. a UUID.
    ///
    /// The presentation submission object MUST contain a `definition_id` property. The value of this property MUST be the id value of a valid [PresentationDefinition::id()].
    pub fn new(
        id: uuid::Uuid,
        definition_id: uuid::Uuid,
        descriptor_map: Vec<DescriptorMap>,
    ) -> Self {
        Self {
            id,
            definition_id,
            descriptor_map,
        }
    }

    /// Return the id of the presentation submission.
    pub fn id(&self) -> &uuid::Uuid {
        &self.id
    }

    /// Return the definition id of the presentation submission.
    pub fn definition_id(&self) -> &uuid::Uuid {
        &self.definition_id
    }

    /// Return the descriptor map of the presentation submission.
    pub fn descriptor_map(&self) -> &Vec<DescriptorMap> {
        &self.descriptor_map
    }

    /// Return a mutable reference to the descriptor map of the presentation submission.
    pub fn descriptor_map_mut(&mut self) -> &mut Vec<DescriptorMap> {
        &mut self.descriptor_map
    }
}

>>>>>>> a3a92094
/// Descriptor Maps are objects used to describe the information a [Holder](https://identity.foundation/presentation-exchange/spec/v2.0.0/#term:holder) provides to a [Verifier](https://identity.foundation/presentation-exchange/spec/v2.0.0/#term:verifier).
///
/// For more information, see: [https://identity.foundation/presentation-exchange/spec/v2.0.0/#presentation-submission](https://identity.foundation/presentation-exchange/spec/v2.0.0/#presentation-submission)
#[derive(Clone, Debug, Serialize, Deserialize, PartialEq, Eq)]
pub struct DescriptorMap {
    id: String,
    format: ClaimFormatDesignation,
    path: JsonPath,
    path_nested: Option<Box<DescriptorMap>>,
}

impl DescriptorMap {
<<<<<<< HEAD
    /// The descriptor map MUST include an `id` property. The value of this property MUST be a string that matches the `id` property of the [InputDescriptor::id()] in the [PresentationDefinition] that this [PresentationSubmission] is related to.
=======
    /// The descriptor map MUST include an `id` property. The value of this property MUST be a string that matches the `id` property of the [InputDescriptor::id()] in the Presentation Definition that this [PresentationSubmission] is related to.
>>>>>>> a3a92094
    ///
    /// The descriptor map object MUST include a `format` property. The value of this property MUST be a string that matches one of the [ClaimFormatDesignation]. This denotes the data format of the [Claim](https://identity.foundation/presentation-exchange/spec/v2.0.0/#term:claim).
    ///
    /// The descriptor map object MUST include a `path` property. The value of this property MUST be a [JSONPath](https://goessner.net/articles/JsonPath/) string expression. The path property indicates the [Claim](https://identity.foundation/presentation-exchange/spec/v2.0.0/#term:claim) submitted in relation to the identified [InputDescriptor], when executed against the top-level of the object the [PresentationSubmission] is embedded within.
    ///
    /// For more information, see: [https://identity.foundation/presentation-exchange/spec/v2.0.0/#presentation-submission](https://identity.foundation/presentation-exchange/spec/v2.0.0/#presentation-submission)
    pub fn new(id: String, format: ClaimFormatDesignation, path: JsonPath) -> Self {
        Self {
            id,
            format,
            path,
            path_nested: None,
        }
    }

    /// Return the id of the descriptor map.
    pub fn id(&self) -> &String {
        &self.id
    }

    /// Return the format of the descriptor map.
    pub fn format(&self) -> &ClaimFormatDesignation {
        &self.format
    }

    /// Return the path of the descriptor map.
    pub fn path(&self) -> &JsonPath {
        &self.path
    }

    /// Set the nested path of the descriptor map.
    ///
    /// The format of a path_nested object mirrors that of a [DescriptorMap] property. The nesting may be any number of levels deep.
    /// The `id` property MUST be the same for each level of nesting.
    ///
    /// The path property inside each `path_nested` property provides a relative path within a given nested value.
    ///
    /// For more information on nested paths, see: [https://identity.foundation/presentation-exchange/spec/v2.0.0/#processing-of-submission-entries](https://identity.foundation/presentation-exchange/spec/v2.0.0/#processing-of-submission-entries)
    ///
    /// Errors:
    /// - The id of the nested path must be the same as the parent id.
    pub fn set_path_nested(mut self, path_nested: DescriptorMap) -> Result<Self> {
        // Check the id of the nested path is the same as the parent id.
        if path_nested.id() != self.id() {
            bail!("The id of the nested path must be the same as the parent id.")
        }

        self.path_nested = Some(Box::new(path_nested));

        Ok(self)
    }
}

#[derive(Deserialize)]
pub struct SubmissionRequirementBaseBase {
    pub name: Option<String>,
    pub purpose: Option<String>,
    #[serde(flatten)]
    pub property_set: Option<Map<String, serde_json::Value>>,
}

#[derive(Deserialize)]
#[serde(untagged)]
pub enum SubmissionRequirementBase {
    From {
        from: String, // TODO `group` string??
        #[serde(flatten)]
        submission_requirement_base: SubmissionRequirementBaseBase,
    },
    FromNested {
        from_nested: Vec<SubmissionRequirement>,
        #[serde(flatten)]
        submission_requirement_base: SubmissionRequirementBaseBase,
    },
}

#[derive(Deserialize)]
#[serde(tag = "rule", rename_all = "snake_case")]
pub enum SubmissionRequirement {
    All(SubmissionRequirementBase),
    Pick(SubmissionRequirementPick),
}

#[derive(Deserialize)]
pub struct SubmissionRequirementPick {
    #[serde(flatten)]
    pub submission_requirement: SubmissionRequirementBase,
    pub count: Option<u64>,
    pub min: Option<u64>,
    pub max: Option<u64>,
}

#[cfg(test)]
pub(crate) mod tests {
    use super::*;
    use serde_json::json;
    use std::{
        ffi::OsStr,
        fs::{self, File},
    };

    #[test]
    fn request_example() {
        let value = json!(
            {
                "id": "36682080-c2ed-4ba6-a4cd-37c86ef2da8c",
                "input_descriptors": [
                    {
                        "id": "d05a7f51-ac09-43af-8864-e00f0175f2c7",
                        "format": {
                            "ldp_vc": {
                                "proof_type": [
                                    "Ed25519Signature2018"
                                ]
                            }
                        },
                        "constraints": {
                            "fields": [
                                {
                                    "path": [
                                        "$.type"
                                    ],
                                    "filter": {
                                        "type": "string",
                                        "pattern": "IDCardCredential"
                                    }
                                }
                            ]
                        }
                    }
                ]
            }
        );
        let _: PresentationDefinition = serde_json::from_value(value).unwrap();
    }

    #[derive(Deserialize)]
    pub struct PresentationDefinitionTest {
        #[serde(alias = "presentation_definition")]
        _pd: PresentationDefinition,
    }

    #[test]
    fn presentation_definition_suite() {
        let paths =
            fs::read_dir("tests/presentation-exchange/test/presentation-definition").unwrap();
        for path in paths {
            let path = path.unwrap().path();
            if let Some(ext) = path.extension() {
                if ext != OsStr::new("json")
                    || ["VC_expiration_example.json", "VC_revocation_example.json"] // TODO bad format
                        .contains(&path.file_name().unwrap().to_str().unwrap())
                {
                    continue;
                }
            }
            println!("{} -> ", path.file_name().unwrap().to_str().unwrap());
            let file = File::open(path).unwrap();
            let jd = &mut serde_json::Deserializer::from_reader(file.try_clone().unwrap());
            let _: PresentationDefinitionTest = serde_path_to_error::deserialize(jd)
                .map_err(|e| e.path().to_string())
                .unwrap();
            println!("✅")
        }
    }

    #[derive(Deserialize)]
    pub struct PresentationSubmissionTest {
        #[serde(alias = "presentation_submission")]
        _ps: PresentationSubmission,
    }

    #[test]
    fn presentation_submission_suite() {
        let paths =
            fs::read_dir("tests/presentation-exchange/test/presentation-submission").unwrap();
        for path in paths {
            let path = path.unwrap().path();
            if let Some(ext) = path.extension() {
                if ext != OsStr::new("json")
                    || [
                        "appendix_DIDComm_example.json",
                        "appendix_CHAPI_example.json",
                    ]
                    .contains(&path.file_name().unwrap().to_str().unwrap())
                {
                    continue;
                }
            }
            println!("{} -> ", path.file_name().unwrap().to_str().unwrap());
            let file = File::open(path).unwrap();
            let jd = &mut serde_json::Deserializer::from_reader(file.try_clone().unwrap());
            let _: PresentationSubmissionTest = serde_path_to_error::deserialize(jd)
                .map_err(|e| e.path().to_string())
                .unwrap();
            println!("✅")
        }
    }

    #[derive(Deserialize)]
    pub struct SubmissionRequirementsTest {
        #[serde(alias = "submission_requirements")]
        _sr: Vec<SubmissionRequirement>,
    }

    #[test]
    fn submission_requirements_suite() {
        let paths =
            fs::read_dir("tests/presentation-exchange/test/submission-requirements").unwrap();
        for path in paths {
            let path = path.unwrap().path();
            if let Some(ext) = path.extension() {
                if ext != OsStr::new("json")
                    || ["schema.json"].contains(&path.file_name().unwrap().to_str().unwrap())
                {
                    continue;
                }
            }
            print!("{} -> ", path.file_name().unwrap().to_str().unwrap());
            let file = File::open(path).unwrap();
            let jd = &mut serde_json::Deserializer::from_reader(file.try_clone().unwrap());
            let _: SubmissionRequirementsTest = serde_path_to_error::deserialize(jd)
                .map_err(|e| e.path().to_string())
                .unwrap();
            println!("✅")
        }
    }
}<|MERGE_RESOLUTION|>--- conflicted
+++ resolved
@@ -1,14 +1,10 @@
 use std::collections::HashMap;
 
+use crate::core::response::AuthorizationResponse;
 pub use crate::utils::NonEmptyVec;
-<<<<<<< HEAD
-use crate::{core::response::AuthorizationResponse, json_schema_validation::SchemaValidator};
 
 use anyhow::{bail, Context, Result};
-=======
-
-use anyhow::{bail, Result};
->>>>>>> a3a92094
+use jsonschema::{JSONSchema, ValidationError};
 use serde::{Deserialize, Serialize};
 use serde_json::Map;
 use ssi_claims::jwt::VerifiablePresentation;
@@ -39,18 +35,9 @@
     #[serde(rename = "preferred")]
     Preferred,
 }
-
-<<<<<<< HEAD
-=======
-/// A JSONPath is a string that represents a path to a specific value within a JSON object.
-///
-/// For syntax details, see [https://identity.foundation/presentation-exchange/spec/v2.0.0/#jsonpath-syntax-definition](https://identity.foundation/presentation-exchange/spec/v2.0.0/#jsonpath-syntax-definition)
-pub type JsonPath = String;
-
 /// A Json object of claim formats.
 pub type ClaimFormatMap = HashMap<ClaimFormatDesignation, ClaimFormatPayload>;
 
->>>>>>> a3a92094
 /// The Presentation Definition MAY include a format property. The value MUST be an object with one or
 /// more properties matching the registered [ClaimFormatDesignation] (e.g., jwt, jwt_vc, jwt_vp, etc.).
 /// The properties inform the Holder of the Claim format configurations the Verifier can process.
@@ -63,18 +50,10 @@
 /// See [https://identity.foundation/presentation-exchange/spec/v2.0.0/#presentation-definition](https://identity.foundation/presentation-exchange/spec/v2.0.0/#presentation-definition)
 /// for an example schema.
 #[derive(Clone, Debug, Serialize, Deserialize, PartialEq, Eq)]
-<<<<<<< HEAD
-#[serde(untagged)]
-pub enum ClaimFormat {
-    #[serde(rename = "jwt_vp")]
-    JwtVp {
-        // The algorithm used to sign the JWT verifiable presentation.
-=======
 pub enum ClaimFormat {
     #[serde(rename = "jwt")]
     Jwt {
         // The algorithm used to sign the JWT.
->>>>>>> a3a92094
         alg: Vec<String>,
     },
     #[serde(rename = "jwt_vc")]
@@ -82,7 +61,11 @@
         // The algorithm used to sign the JWT verifiable credential.
         alg: Vec<String>,
     },
-<<<<<<< HEAD
+    #[serde(rename = "jwt_vp")]
+    JwtVp {
+        // The algorithm used to sign the JWT verifiable presentation.
+        alg: Vec<String>,
+    },
     #[serde(rename = "jwt_vc_json")]
     JwtVcJson {
         // Used in the OID4VP specification for wallet methods supported.
@@ -93,25 +76,10 @@
         // Used in the OID4VP specification for wallet methods supported.
         alg_values_supported: Vec<String>,
     },
-    #[serde(rename = "jwt")]
-    Jwt {
-        // The algorithm used to sign the JWT.
-        alg: Vec<String>,
-    },
-    #[serde(rename = "ldp_vp")]
-    LdpVp {
-        // The proof type used to sign the linked data proof verifiable presentation.
-=======
-    #[serde(rename = "jwt_vp")]
-    JwtVp {
-        // The algorithm used to sign the JWT verifiable presentation.
-        alg: Vec<String>,
-    },
     #[serde(rename = "ldp")]
     Ldp {
         // The proof type used to sign the linked data proof.
         // e.g., "JsonWebSignature2020", "Ed25519Signature2018", "EcdsaSecp256k1Signature2019", "RsaSignature2018"
->>>>>>> a3a92094
         proof_type: Vec<String>,
     },
     #[serde(rename = "ldp_vc")]
@@ -119,21 +87,9 @@
         // The proof type used to sign the linked data proof verifiable credential.
         proof_type: Vec<String>,
     },
-<<<<<<< HEAD
-    #[serde(rename = "ldp")]
-    Ldp {
-        // The proof type used to sign the linked data proof.
-        // e.g., "JsonWebSignature2020", "Ed25519Signature2018", "EcdsaSecp256k1Signature2019", "RsaSignature2018"
-        proof_type: Vec<String>,
-    },
-    #[serde(rename = "ac_vp")]
-    AcVp {
-        // The proof type used to sign the anoncreds verifiable presentation.
-=======
     #[serde(rename = "ldp_vp")]
     LdpVp {
         // The proof type used to sign the linked data proof verifiable presentation.
->>>>>>> a3a92094
         proof_type: Vec<String>,
     },
     #[serde(rename = "ac_vc")]
@@ -141,15 +97,6 @@
         // The proof type used to sign the anoncreds verifiable credential.
         proof_type: Vec<String>,
     },
-<<<<<<< HEAD
-    #[serde(rename = "mso_mdoc")]
-    MsoMDoc(serde_json::Value),
-    #[serde(untagged)]
-    Other {
-        name: String,
-        value: serde_json::Value,
-    },
-=======
     #[serde(rename = "ac_vp")]
     AcVp {
         // The proof type used to sign the anoncreds verifiable presentation.
@@ -158,7 +105,6 @@
     #[serde(rename = "mso_mdoc")]
     MsoMDoc(serde_json::Value),
     Other(serde_json::Value),
->>>>>>> a3a92094
 }
 
 impl ClaimFormat {
@@ -169,26 +115,15 @@
         match self {
             ClaimFormat::Jwt { .. } => ClaimFormatDesignation::Jwt,
             ClaimFormat::JwtVc { .. } => ClaimFormatDesignation::JwtVc,
-<<<<<<< HEAD
             ClaimFormat::JwtVcJson { .. } => ClaimFormatDesignation::JwtVcJson,
             ClaimFormat::JwtVp { .. } => ClaimFormatDesignation::JwtVp,
             ClaimFormat::JwtVpJson { .. } => ClaimFormatDesignation::JwtVpJson,
-=======
-            ClaimFormat::JwtVp { .. } => ClaimFormatDesignation::JwtVp,
->>>>>>> a3a92094
             ClaimFormat::Ldp { .. } => ClaimFormatDesignation::Ldp,
             ClaimFormat::LdpVc { .. } => ClaimFormatDesignation::LdpVc,
             ClaimFormat::LdpVp { .. } => ClaimFormatDesignation::LdpVp,
             ClaimFormat::AcVc { .. } => ClaimFormatDesignation::AcVc,
             ClaimFormat::AcVp { .. } => ClaimFormatDesignation::AcVp,
             ClaimFormat::MsoMDoc(_) => ClaimFormatDesignation::MsoMDoc,
-<<<<<<< HEAD
-            ClaimFormat::Other { name, .. } => ClaimFormatDesignation::Other(name.to_owned()),
-        }
-    }
-}
-
-=======
             ClaimFormat::Other(_) => ClaimFormatDesignation::Other,
         }
     }
@@ -199,11 +134,16 @@
 pub enum ClaimFormatPayload {
     #[serde(rename = "alg")]
     Alg(Vec<String>),
+    /// This variant is primarily used for `jwt_vc_json` and `jwt_vp_json`
+    /// claim presentation algorithm types supported by a wallet.
+    #[serde(rename = "alg_values_supported")]
+    AlgValuesSupported(Vec<String>),
     #[serde(rename = "proof_type")]
     ProofType(Vec<String>),
-}
-
->>>>>>> a3a92094
+    #[serde(untagged)]
+    Json(serde_json::Value),
+}
+
 /// The claim format designation type is used in the input description object to specify the format of the claim.
 ///
 /// Registry of claim format type: https://identity.foundation/claim-format-registry/#registry
@@ -226,21 +166,11 @@
     /// [RFC7518](https://identity.foundation/claim-format-registry/#ref:RFC7518) Section 3.
     #[serde(rename = "jwt_vc")]
     JwtVc,
-<<<<<<< HEAD
-    /// JwtVcJson is used by `vp_formats_supported` in the OID4VP metadata.
-    #[serde(rename = "jwt_vc_json")]
-    JwtVcJson,
-    /// See [JwtVc](JwtVc) for more information.
-    #[serde(rename = "jwt_vp")]
-    JwtVp,
-    /// JwtVpJson is used by `vp_formats_supported` in the OID4VP metadata.
-=======
     /// See [JwtVc](JwtVc) for more information.
     #[serde(rename = "jwt_vp")]
     JwtVp,
     #[serde(rename = "jwt_vc_json")]
     JwtVcJson,
->>>>>>> a3a92094
     #[serde(rename = "jwt_vp_json")]
     JwtVpJson,
     /// The format is a Linked-Data Proof that will be submitted as an object.
@@ -280,22 +210,13 @@
     /// Other claim format designations not covered by the above.
     ///
     /// The value of this variant is the name of the claim format designation.
-<<<<<<< HEAD
-    #[serde(untagged)]
-    Other(String),
-=======
     Other,
->>>>>>> a3a92094
 }
 
 /// A presentation definition is a JSON object that describes the information a [Verifier](https://identity.foundation/presentation-exchange/spec/v2.0.0/#term:verifier) requires of a [Holder](https://identity.foundation/presentation-exchange/spec/v2.0.0/#term:holder).
 ///
 /// > Presentation Definitions are objects that articulate what proofs a [Verifier](https://identity.foundation/presentation-exchange/spec/v2.0.0/#term:verifier) requires.
-<<<<<<< HEAD
-/// These help the [Verifier](https://identity.foundation/presentation-exchange/spec/v2.0.0/#term:verifier) to decide how or whether to interact with a [Holder](https://identity.foundation/presentation-exchange/spec/v2.0.0/#term:holder).
-=======
 /// > These help the [Verifier](https://identity.foundation/presentation-exchange/spec/v2.0.0/#term:verifier) to decide how or whether to interact with a [Holder](https://identity.foundation/presentation-exchange/spec/v2.0.0/#term:holder).
->>>>>>> a3a92094
 ///
 /// Presentation Definitions are composed of inputs, which describe the forms and details of the
 /// proofs they require, and optional sets of selection rules, to allow [Holder](https://identity.foundation/presentation-exchange/spec/v2.0.0/#term:holder)s flexibility
@@ -311,11 +232,7 @@
     #[serde(skip_serializing_if = "Option::is_none")]
     purpose: Option<String>,
     #[serde(skip_serializing_if = "Option::is_none")]
-<<<<<<< HEAD
-    format: Option<ClaimFormat>,
-=======
     format: Option<ClaimFormatMap>,
->>>>>>> a3a92094
 }
 
 impl PresentationDefinition {
@@ -397,19 +314,9 @@
     /// as noted in the Claim Format Designations section.
     ///
     /// See: [https://identity.foundation/presentation-exchange/spec/v2.0.0/#presentation-definition](https://identity.foundation/presentation-exchange/spec/v2.0.0/#presentation-definition)
-<<<<<<< HEAD
-    pub fn set_format(mut self, format: ClaimFormat) -> Self {
-=======
     pub fn set_format(mut self, format: ClaimFormatMap) -> Self {
->>>>>>> a3a92094
         self.format = Some(format);
         self
-    }
-
-<<<<<<< HEAD
-    /// Return the format of the presentation definition.
-    pub fn format(&self) -> Option<&ClaimFormat> {
-        self.format.as_ref()
     }
 
     /// Validate a presentation submission against the presentation definition.
@@ -422,6 +329,8 @@
     ) -> Result<()> {
         match auth_response {
             AuthorizationResponse::Jwt(_jwt) => {
+                // TODO: Handle JWT Encoded authorization response.
+
                 bail!("Authorization Response Presentation Definition Validation Not Implemented.")
             }
             AuthorizationResponse::Unencoded(response) => {
@@ -441,11 +350,6 @@
 
                 let verifiable_presentation: VerifiablePresentation =
                     ssi_claims::jwt::decode_unverified(&jwt)?;
-
-                // let holder: Option<Issuer> =
-                //     Issuer::extract(AnyRegisteredClaim::from(verifiable_presentation.clone()));
-
-                // println!("Holder: {:?}", holder);
 
                 // Ensure the definition id matches the submission's definition id.
                 if presentation_submission.definition_id() != self.id() {
@@ -478,7 +382,8 @@
         }
 
         Ok(())
-=======
+    }
+
     /// Add a new format to the presentation definition.
     pub fn add_format(mut self, format: ClaimFormatDesignation, value: ClaimFormatPayload) -> Self {
         self.format
@@ -490,7 +395,6 @@
     /// Return the format of the presentation definition.
     pub fn format(&self) -> Option<&ClaimFormatMap> {
         self.format.as_ref()
->>>>>>> a3a92094
     }
 }
 
@@ -512,11 +416,7 @@
     #[serde(skip_serializing_if = "Option::is_none")]
     purpose: Option<String>,
     #[serde(skip_serializing_if = "Option::is_none")]
-<<<<<<< HEAD
-    format: Option<ClaimFormat>,
-=======
     format: Option<ClaimFormatMap>,
->>>>>>> a3a92094
 }
 
 impl InputDescriptor {
@@ -588,26 +488,9 @@
     ///
     /// This format property is identical in value signature to the top-level format object,
     /// but can be used to specifically constrain submission of a single input to a subset of formats or algorithms.
-<<<<<<< HEAD
-    pub fn set_format(mut self, format: ClaimFormat) -> Self {
-=======
     pub fn set_format(mut self, format: ClaimFormatMap) -> Self {
->>>>>>> a3a92094
         self.format = Some(format);
         self
-    }
-
-    /// Return the format of the input descriptor.
-    ///
-    /// The Input Descriptor Object MAY contain a format property. If present,
-    /// its value MUST be an object with one or more properties matching the registered
-    /// Claim Format Designations (e.g., jwt, jwt_vc, jwt_vp, etc.).
-    ///
-    /// This format property is identical in value signature to the top-level format object,
-    /// but can be used to specifically constrain submission of a single input to a subset of formats or algorithms.
-<<<<<<< HEAD
-    pub fn format(&self) -> Option<&ClaimFormat> {
-        self.format.as_ref()
     }
 
     /// Validate the input descriptor against the verifiable presentation and the descriptor map.
@@ -626,14 +509,14 @@
         let vp_json: serde_json::Value =
             from_value(vp.clone()).context("failed to parse value into json type")?;
 
-        if let Some(ConstraintsLimitDisclosure::Required) = self.constraints().limit_disclosure() {
-            if self.constraints().fields().is_none() {
+        if let Some(ConstraintsLimitDisclosure::Required) = self.constraints.limit_disclosure {
+            if self.constraints.fields().is_none() {
                 bail!("Required limit disclosure must have fields.")
             }
         };
 
-        if let Some(field_constraints) = self.constraints().fields() {
-            for constraint_field in field_constraints.iter() {
+        if let Some(constraint_fields) = self.constraints.fields() {
+            for constraint_field in constraint_fields.iter() {
                 // Check if the filter exists if the predicate is present
                 // and set to required.
                 if let Some(Predicate::Required) = constraint_field.predicate() {
@@ -653,20 +536,18 @@
                     .first()
                     .ok_or(anyhow::anyhow!("Root element not found."))?;
 
-                println!("Root element: {:?}", root_element);
-
                 let mut map_selector = jsonpath_lib::selector(root_element);
 
-                for field_path in constraint_field.path().iter() {
-                    println!("Field path: {:?}", field_path);
-
+                let validator = constraint_field.validator();
+
+                for field_path in constraint_field.path.iter() {
                     let field_elements = map_selector(field_path)
                         .context("Failed to select field elements from verifiable presentation.")?;
 
                     // Check if the field matches are empty.
                     if field_elements.is_empty() {
                         if let Some(ConstraintsLimitDisclosure::Required) =
-                            self.constraints().limit_disclosure()
+                            self.constraints.limit_disclosure
                         {
                             bail!("Field elements are empty while limit disclosure is required.")
                         }
@@ -677,21 +558,23 @@
                         continue;
                     }
 
-                    println!("Field elements: {:?}", field_elements);
-
-                    if let Some(filter) = constraint_field.filter() {
+                    // If a filter is available with a valid schema, handle the field validation.
+                    if let Some(Ok(schema_validator)) = validator.as_ref() {
                         // TODO: possible trace a warning if a field is not valid.
                         // TODO: Check the predicate feature value.
-                        let validated_fields =
-                            field_elements
-                                .iter()
-                                .find(|element| match filter.validate(element) {
-                                    Err(e) => {
-                                        println!("Field did not pass filter validation: {}", e);
-                                        false
+                        let validated_fields = field_elements.iter().find(|element| {
+                            match schema_validator.validate(element) {
+                                Err(errors) => {
+                                    for error in errors {
+                                        tracing::debug!(
+                                            "Field did not pass filter validation: {error}",
+                                        );
                                     }
-                                    Ok(_) => true,
-                                });
+                                    false
+                                }
+                                Ok(_) => true,
+                            }
+                        });
 
                         if validated_fields.is_none() {
                             if let Some(Predicate::Required) = constraint_field.predicate() {
@@ -712,11 +595,19 @@
 
         Ok(())
     }
-=======
+
+    /// Return the format of the input descriptor.
+    ///
+    /// The Input Descriptor Object MAY contain a format property. If present,
+    /// its value MUST be an object with one or more properties matching the registered
+    /// Claim Format Designations (e.g., jwt, jwt_vc, jwt_vp, etc.).
+    ///
+    /// This format property is identical in value signature to the top-level format object,
+    /// but can be used to specifically constrain submission of a single input to a subset of formats or algorithms.
+
     pub fn format(&self) -> Option<&ClaimFormatMap> {
         self.format.as_ref()
     }
->>>>>>> a3a92094
 }
 
 /// Constraints are objects used to describe the constraints that a [Holder](https://identity.foundation/presentation-exchange/spec/v2.0.0/#term:holder) must satisfy to fulfill an Input Descriptor.
@@ -730,7 +621,6 @@
     fields: Option<Vec<ConstraintsField>>,
     #[serde(skip_serializing_if = "Option::is_none")]
     limit_disclosure: Option<ConstraintsLimitDisclosure>,
-<<<<<<< HEAD
 }
 
 impl Constraints {
@@ -772,60 +662,11 @@
     }
 }
 
-=======
-}
-
-impl Constraints {
-    /// Returns an empty Constraints object.
-    pub fn new() -> Self {
-        Self::default()
-    }
-
-    /// Add a new field constraint to the constraints list.
-    pub fn add_constraint(mut self, field: ConstraintsField) -> Self {
-        self.fields.get_or_insert_with(Vec::new).push(field);
-        self
-    }
-
-    /// Returns the fields of the constraints object.
-    pub fn fields(&self) -> Option<&Vec<ConstraintsField>> {
-        self.fields.as_ref()
-    }
-
-    /// Set the limit disclosure value.
-    ///
-    /// For all [Claims](https://identity.foundation/presentation-exchange/spec/v2.0.0/#term:claims) submitted in relation to [InputDescriptor] Objects that include a `constraints`
-    /// object with a `limit_disclosure` property set to the string value `required`,
-    /// ensure that the data submitted is limited to the entries specified in the `fields` property of the `constraints` object.
-    /// If the `fields` property IS NOT present, or contains zero field objects, the submission SHOULD NOT include any data from the Claim.
-    ///
-    /// For example, a [Verifier](https://identity.foundation/presentation-exchange/spec/v2.0.0/#term:verifier) may simply want to know whether a [Holder](https://identity.foundation/presentation-exchange/spec/v2.0.0/#term:holder) has a valid, signed [Claim](https://identity.foundation/presentation-exchange/spec/v2.0.0/#term:claim) of a particular type,
-    /// without disclosing any of the data it contains.
-    ///
-    /// For more information: see [https://identity.foundation/presentation-exchange/spec/v2.0.0/#limited-disclosure-submissions](https://identity.foundation/presentation-exchange/spec/v2.0.0/#limited-disclosure-submissions)
-    pub fn set_limit_disclosure(mut self, limit_disclosure: ConstraintsLimitDisclosure) -> Self {
-        self.limit_disclosure = Some(limit_disclosure);
-        self
-    }
-
-    /// Returns the limit disclosure value.
-    pub fn limit_disclosure(&self) -> Option<&ConstraintsLimitDisclosure> {
-        self.limit_disclosure.as_ref()
-    }
-}
-
->>>>>>> a3a92094
 /// ConstraintsField objects are used to describe the constraints that a [Holder](https://identity.foundation/presentation-exchange/spec/v2.0.0/#term:holder) must satisfy to fulfill an Input Descriptor.
 ///
 /// For more information, see: [https://identity.foundation/presentation-exchange/spec/v2.0.0/#input-descriptor-object](https://identity.foundation/presentation-exchange/spec/v2.0.0/#input-descriptor-object)
 #[derive(Clone, Debug, Serialize, Deserialize, PartialEq, Eq)]
 pub struct ConstraintsField {
-<<<<<<< HEAD
-=======
-    // JSON Regex path -> check regex against JSON structure to check if there is a match;
-    // TODO JsonPath validation at deserialization time
-    // Regular expression includes the path -> whether or not the JSON object contains a property.
->>>>>>> a3a92094
     path: NonEmptyVec<JsonPath>,
     #[serde(skip_serializing_if = "Option::is_none")]
     id: Option<String>,
@@ -833,17 +674,10 @@
     purpose: Option<String>,
     #[serde(skip_serializing_if = "Option::is_none")]
     name: Option<String>,
-<<<<<<< HEAD
-    // TODO: JSONSchema validation at deserialization time
-    #[serde(skip_serializing_if = "Option::is_none")]
-    filter: Option<SchemaValidator>,
-    #[serde(skip_serializing_if = "Option::is_none")]
     // Optional predicate value
     predicate: Option<Predicate>,
-=======
     #[serde(skip_serializing_if = "Option::is_none")]
     filter: Option<serde_json::Value>,
->>>>>>> a3a92094
     #[serde(skip_serializing_if = "Option::is_none")]
     optional: Option<bool>,
     #[serde(skip_serializing_if = "Option::is_none")]
@@ -860,10 +694,7 @@
             purpose: None,
             name: None,
             filter: None,
-<<<<<<< HEAD
             predicate: None,
-=======
->>>>>>> a3a92094
             optional: None,
             intent_to_retain: None,
         }
@@ -873,11 +704,8 @@
 impl ConstraintsField {
     /// Create a new instance of the constraints field with the given path.
     ///
-<<<<<<< HEAD
     /// Constraint fields must have at least one JSONPath to the field for which the constraint is applied.
     ///
-=======
->>>>>>> a3a92094
     /// Tip: Use the [ConstraintsField::From](ConstraintsField::From) trait to convert a [NonEmptyVec](NonEmptyVec) of
     /// [JsonPath](JsonPath) to a [ConstraintsField](ConstraintsField) if more than one path is known.
     pub fn new(path: JsonPath) -> ConstraintsField {
@@ -887,10 +715,7 @@
             purpose: None,
             name: None,
             filter: None,
-<<<<<<< HEAD
             predicate: None,
-=======
->>>>>>> a3a92094
             optional: None,
             intent_to_retain: None,
         }
@@ -959,19 +784,9 @@
     ///
     /// If present its value MUST be a JSON Schema descriptor used to filter against
     /// the values returned from evaluation of the JSONPath string expressions in the path array.
-<<<<<<< HEAD
-    pub fn set_filter(mut self, filter: SchemaValidator) -> Self {
-=======
     pub fn set_filter(mut self, filter: serde_json::Value) -> Self {
->>>>>>> a3a92094
         self.filter = Some(filter);
         self
-    }
-
-    /// Return the filter of the constraints field.
-<<<<<<< HEAD
-    pub fn filter(&self) -> Option<&SchemaValidator> {
-        self.filter.as_ref()
     }
 
     /// Set the predicate of the constraints field.
@@ -997,12 +812,24 @@
         self.predicate.as_ref()
     }
 
-=======
+    /// Return the raw filter of the constraints field.
     pub fn filter(&self) -> Option<&serde_json::Value> {
         self.filter.as_ref()
     }
 
->>>>>>> a3a92094
+    /// Return a JSON schema validator using the internal filter.
+    ///
+    /// If no filter is provided on the constraint field, this
+    /// will return None.
+    ///
+    /// If the filter schema is invalid, this will also return None.
+    ///
+    /// NOTE: Errors are not handled if the filter schema is invalid,
+    /// instead the method will return None on an invalid filter.
+    pub fn validator(&self) -> Option<Result<JSONSchema, ValidationError>> {
+        self.filter.as_ref().map(JSONSchema::compile)
+    }
+
     /// Set the optional value of the constraints field.
     ///
     /// The value of this property MUST be a boolean, wherein true indicates the
@@ -1018,7 +845,6 @@
     }
 
     /// Return the optional value of the constraints field.
-<<<<<<< HEAD
     pub fn is_optional(&self) -> bool {
         self.optional.unwrap_or(false)
     }
@@ -1027,11 +853,6 @@
     pub fn is_required(&self) -> bool {
         !self.is_optional()
     }
-=======
-    pub fn optional(&self) -> bool {
-        self.optional.unwrap_or(false)
-    }
->>>>>>> a3a92094
 }
 
 #[derive(Clone, Debug, Serialize, Deserialize, PartialEq, Eq)]
@@ -1054,7 +875,6 @@
 #[derive(Clone, Debug, Serialize, Deserialize, PartialEq, Eq)]
 pub struct PresentationSubmission {
     id: uuid::Uuid,
-<<<<<<< HEAD
     definition_id: String,
     descriptor_map: Vec<DescriptorMap>,
 }
@@ -1096,49 +916,6 @@
     }
 }
 
-=======
-    definition_id: uuid::Uuid,
-    descriptor_map: Vec<DescriptorMap>,
-}
-
-impl PresentationSubmission {
-    /// The presentation submission MUST contain an id property. The value of this property MUST be a unique identifier, i.e. a UUID.
-    ///
-    /// The presentation submission object MUST contain a `definition_id` property. The value of this property MUST be the id value of a valid [PresentationDefinition::id()].
-    pub fn new(
-        id: uuid::Uuid,
-        definition_id: uuid::Uuid,
-        descriptor_map: Vec<DescriptorMap>,
-    ) -> Self {
-        Self {
-            id,
-            definition_id,
-            descriptor_map,
-        }
-    }
-
-    /// Return the id of the presentation submission.
-    pub fn id(&self) -> &uuid::Uuid {
-        &self.id
-    }
-
-    /// Return the definition id of the presentation submission.
-    pub fn definition_id(&self) -> &uuid::Uuid {
-        &self.definition_id
-    }
-
-    /// Return the descriptor map of the presentation submission.
-    pub fn descriptor_map(&self) -> &Vec<DescriptorMap> {
-        &self.descriptor_map
-    }
-
-    /// Return a mutable reference to the descriptor map of the presentation submission.
-    pub fn descriptor_map_mut(&mut self) -> &mut Vec<DescriptorMap> {
-        &mut self.descriptor_map
-    }
-}
-
->>>>>>> a3a92094
 /// Descriptor Maps are objects used to describe the information a [Holder](https://identity.foundation/presentation-exchange/spec/v2.0.0/#term:holder) provides to a [Verifier](https://identity.foundation/presentation-exchange/spec/v2.0.0/#term:verifier).
 ///
 /// For more information, see: [https://identity.foundation/presentation-exchange/spec/v2.0.0/#presentation-submission](https://identity.foundation/presentation-exchange/spec/v2.0.0/#presentation-submission)
@@ -1151,11 +928,7 @@
 }
 
 impl DescriptorMap {
-<<<<<<< HEAD
     /// The descriptor map MUST include an `id` property. The value of this property MUST be a string that matches the `id` property of the [InputDescriptor::id()] in the [PresentationDefinition] that this [PresentationSubmission] is related to.
-=======
-    /// The descriptor map MUST include an `id` property. The value of this property MUST be a string that matches the `id` property of the [InputDescriptor::id()] in the Presentation Definition that this [PresentationSubmission] is related to.
->>>>>>> a3a92094
     ///
     /// The descriptor map object MUST include a `format` property. The value of this property MUST be a string that matches one of the [ClaimFormatDesignation]. This denotes the data format of the [Claim](https://identity.foundation/presentation-exchange/spec/v2.0.0/#term:claim).
     ///
