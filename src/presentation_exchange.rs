use crate::json_schema_validation::SchemaValidator;
pub use crate::utils::NonEmptyVec;

use anyhow::{bail, Result};
use serde::{Deserialize, Serialize};
use serde_json::Map;

/// A JSONPath is a string that represents a path to a specific value within a JSON object.
///
/// For syntax details, see [https://identity.foundation/presentation-exchange/spec/v2.0.0/#jsonpath-syntax-definition](https://identity.foundation/presentation-exchange/spec/v2.0.0/#jsonpath-syntax-definition)
pub type JsonPath = String;

/// The Presentation Definition MAY include a format property. The value MUST be an object with one or
/// more properties matching the registered [ClaimFormatDesignation] (e.g., jwt, jwt_vc, jwt_vp, etc.).
/// The properties inform the Holder of the Claim format configurations the Verifier can process.
/// The value for each claim format property MUST be an object composed as follows:
///
/// The object MUST include a format-specific property (i.e., alg, proof_type) that expresses which
/// algorithms the Verifier supports for the format. Its value MUST be an array of one or more
/// format-specific algorithmic identifier references, as noted in the [ClaimFormatDesignation].
///
/// See [https://identity.foundation/presentation-exchange/spec/v2.0.0/#presentation-definition](https://identity.foundation/presentation-exchange/spec/v2.0.0/#presentation-definition)
/// for an example schema.
#[derive(Clone, Debug, Serialize, Deserialize, PartialEq, Eq)]
#[serde(untagged)]
pub enum ClaimFormat {
    #[serde(rename = "jwt")]
    Jwt {
        // The algorithm used to sign the JWT.
        alg: Vec<String>,
    },
    #[serde(rename = "jwt_vc")]
    JwtVc {
        // The algorithm used to sign the JWT verifiable credential.
        alg: Vec<String>,
    },
    #[serde(rename = "jwt_vp")]
    JwtVp {
        // The algorithm used to sign the JWT verifiable presentation.
        alg: Vec<String>,
    },
    #[serde(rename = "ldp")]
    Ldp {
        // The proof type used to sign the linked data proof.
        // e.g., "JsonWebSignature2020", "Ed25519Signature2018", "EcdsaSecp256k1Signature2019", "RsaSignature2018"
        proof_type: Vec<String>,
    },
    #[serde(rename = "ldp_vc")]
    LdpVc {
        // The proof type used to sign the linked data proof verifiable credential.
        proof_type: Vec<String>,
    },
    #[serde(rename = "ldp_vp")]
    LdpVp {
        // The proof type used to sign the linked data proof verifiable presentation.
        proof_type: Vec<String>,
    },
    #[serde(rename = "ac_vc")]
    AcVc {
        // The proof type used to sign the anoncreds verifiable credential.
        proof_type: Vec<String>,
    },
    #[serde(rename = "ac_vp")]
    AcVp {
        // The proof type used to sign the anoncreds verifiable presentation.
        proof_type: Vec<String>,
    },
    #[serde(rename = "mso_mdoc")]
    MsoMDoc(serde_json::Value),
<<<<<<< HEAD
=======
    #[serde(untagged)]
    Other {
        name: String,
        value: serde_json::Value,
    },
>>>>>>> 8ed88287
}

impl ClaimFormat {
    /// Returns the designated format of the claim.
    ///
    /// e.g., jwt, jwt_vc, jwt_vp, ldp, ldp_vc, ldp_vp, ac_vc, ac_vp, mso_mdoc
    pub fn designation(&self) -> ClaimFormatDesignation {
        match self {
            ClaimFormat::Jwt { .. } => ClaimFormatDesignation::Jwt,
            ClaimFormat::JwtVc { .. } => ClaimFormatDesignation::JwtVc,
            ClaimFormat::JwtVp { .. } => ClaimFormatDesignation::JwtVp,
            ClaimFormat::Ldp { .. } => ClaimFormatDesignation::Ldp,
            ClaimFormat::LdpVc { .. } => ClaimFormatDesignation::LdpVc,
            ClaimFormat::LdpVp { .. } => ClaimFormatDesignation::LdpVp,
            ClaimFormat::AcVc { .. } => ClaimFormatDesignation::AcVc,
            ClaimFormat::AcVp { .. } => ClaimFormatDesignation::AcVp,
            ClaimFormat::MsoMDoc(_) => ClaimFormatDesignation::MsoMDoc,
<<<<<<< HEAD
=======
            ClaimFormat::Other { name, .. } => ClaimFormatDesignation::Other(name.to_owned()),
>>>>>>> 8ed88287
        }
    }
}

/// The claim format designation type is used in the input description object to specify the format of the claim.
///
/// Registry of claim format type: https://identity.foundation/claim-format-registry/#registry
///
/// Documentation based on the [DIF Presentation Exchange Specification v2.0](https://identity.foundation/presentation-exchange/spec/v2.0.0/#claim-format-designations)
#[derive(Clone, Debug, Serialize, Deserialize, PartialEq, Eq)]
pub enum ClaimFormatDesignation {
    /// The format is a JSON Web Token (JWT) as defined by [RFC7519](https://identity.foundation/claim-format-registry/#ref:RFC7519)
    /// that will be submitted in the form of a JWT encoded string. Expression of
    /// supported algorithms in relation to this format MUST be conveyed using an `alg`
    /// property paired with values that are identifiers from the JSON Web Algorithms
    /// registry [RFC7518](https://identity.foundation/claim-format-registry/#ref:RFC7518).
    #[serde(rename = "jwt")]
    Jwt,
    /// These formats are JSON Web Tokens (JWTs) [RFC7519](https://identity.foundation/claim-format-registry/#ref:RFC7519)
    /// that will be submitted in the form of a JWT-encoded string, with a payload extractable from it defined according to the
    /// JSON Web Token (JWT) [section] of the W3C [VC-DATA-MODEL](https://identity.foundation/claim-format-registry/#term:vc-data-model)
    /// specification. Expression of supported algorithms in relation to these formats MUST be conveyed using an JWT alg
    /// property paired with values that are identifiers from the JSON Web Algorithms registry in
    /// [RFC7518](https://identity.foundation/claim-format-registry/#ref:RFC7518) Section 3.
    #[serde(rename = "jwt_vc")]
    JwtVc,
    /// See [JwtVc](JwtVc) for more information.
    #[serde(rename = "jwt_vp")]
    JwtVp,
    /// The format is a Linked-Data Proof that will be submitted as an object.
    /// Expression of supported algorithms in relation to these formats MUST be
    /// conveyed using a proof_type property with values that are identifiers from
    /// the Linked Data Cryptographic Suite Registry [LDP-Registry](https://identity.foundation/claim-format-registry/#term:ldp-registry).
    #[serde(rename = "ldp")]
    Ldp,
    /// Verifiable Credentials or Verifiable Presentations signed with Linked Data Proof formats.
    /// These are descriptions of formats normatively defined in the W3C Verifiable Credentials
    /// specification [VC-DATA-MODEL](https://identity.foundation/claim-format-registry/#term:vc-data-model),
    /// and will be submitted in the form of a JSON object. Expression of supported algorithms in relation to
    /// these formats MUST be conveyed using a proof_type property paired with values that are identifiers from the
    /// Linked Data Cryptographic Suite Registry (LDP-Registry).
    #[serde(rename = "ldp_vc")]
    LdpVc,
    /// See [LdpVc](LdpVc) for more information.
    #[serde(rename = "ldp_vp")]
    LdpVp,
    /// This format is for Verifiable Credentials using AnonCreds.
    /// AnonCreds is a VC format that adds important
    /// privacy-protecting ZKP (zero-knowledge proof) capabilities
    /// to the core VC assurances.
    #[serde(rename = "ac_vc")]
    AcVc,
    /// This format is for Verifiable Presentations using AnonCreds.
    /// AnonCreds is a VC format that adds important privacy-protecting ZKP
    /// (zero-knowledge proof) capabilities to the core VC assurances.
    #[serde(rename = "ac_vp")]
    AcVp,
    /// The format is defined by ISO/IEC 18013-5:2021 [ISO.18013-5](https://identity.foundation/claim-format-registry/#term:iso.18013-5)
    /// which defines a mobile driving license (mDL) Credential in the mobile document (mdoc) format.
    /// Although ISO/IEC 18013-5:2021 ISO.18013-5 is specific to mobile driving licenses (mDLs),
    /// the Credential format can be utilized with any type of Credential (or mdoc document types).
    #[serde(rename = "mso_mdoc")]
    MsoMDoc,
    /// Other claim format designations not covered by the above.
    ///
    /// The value of this variant is the name of the claim format designation.
    #[serde(untagged)]
    Other(String),
}

/// A presentation definition is a JSON object that describes the information a [Verifier](https://identity.foundation/presentation-exchange/spec/v2.0.0/#term:verifier) requires of a [Holder](https://identity.foundation/presentation-exchange/spec/v2.0.0/#term:holder).
///
/// > Presentation Definitions are objects that articulate what proofs a [Verifier](https://identity.foundation/presentation-exchange/spec/v2.0.0/#term:verifier) requires.
/// These help the [Verifier](https://identity.foundation/presentation-exchange/spec/v2.0.0/#term:verifier) to decide how or whether to interact with a [Holder](https://identity.foundation/presentation-exchange/spec/v2.0.0/#term:holder).
///
/// Presentation Definitions are composed of inputs, which describe the forms and details of the
/// proofs they require, and optional sets of selection rules, to allow [Holder](https://identity.foundation/presentation-exchange/spec/v2.0.0/#term:holder)s flexibility
/// in cases where different types of proofs may satisfy an input requirement.
///
/// For more information, see: [https://identity.foundation/presentation-exchange/spec/v2.0.0/#presentation-definition](https://identity.foundation/presentation-exchange/spec/v2.0.0/#presentation-definition)
#[derive(Clone, Default, Debug, Serialize, Deserialize, PartialEq, Eq)]
pub struct PresentationDefinition {
    id: String,
    input_descriptors: Vec<InputDescriptor>,
    #[serde(skip_serializing_if = "Option::is_none")]
    name: Option<String>,
    #[serde(skip_serializing_if = "Option::is_none")]
    purpose: Option<String>,
    #[serde(skip_serializing_if = "Option::is_none")]
    format: Option<ClaimFormat>,
}

impl PresentationDefinition {
    /// The Presentation Definition MUST contain an id property. The value of this property MUST be a string.
    /// The string SHOULD provide a unique ID for the desired context.
    ///
    /// The Presentation Definition MUST contain an input_descriptors property. Its value MUST be an array of Input Descriptor Objects,
    /// the composition of which are found [InputDescriptor] type.
    ///
    pub fn new(id: String, input_descriptor: InputDescriptor) -> Self {
        Self {
            id,
            input_descriptors: vec![input_descriptor],
            ..Default::default()
        }
    }

    /// Return the id of the presentation definition.
    pub fn id(&self) -> &String {
        &self.id
    }

    /// Add a new input descriptor to the presentation definition.
    pub fn add_input_descriptors(mut self, input_descriptor: InputDescriptor) -> Self {
        self.input_descriptors.push(input_descriptor);
        self
    }

    /// Return the input descriptors of the presentation definition.
    pub fn input_descriptors(&self) -> &Vec<InputDescriptor> {
        &self.input_descriptors
    }

    /// Return a mutable reference to the input descriptors of the presentation definition.
    pub fn input_descriptors_mut(&mut self) -> &mut Vec<InputDescriptor> {
        &mut self.input_descriptors
    }

    /// Set the name of the presentation definition.
    ///
    /// The [PresentationDefinition] MAY contain a name property. If present, its value SHOULD be a
    /// human-friendly string intended to constitute a distinctive designation of the Presentation Definition.
    pub fn set_name(mut self, name: String) -> Self {
        self.name = Some(name);
        self
    }

    /// Return the name of the presentation definition.
    pub fn name(&self) -> Option<&String> {
        self.name.as_ref()
    }

    /// Set the purpose of the presentation definition.
    ///
    /// The [PresentationDefinition] MAY contain a purpose property. If present, its value MUST be a string that
    /// describes the purpose for which the Presentation Definition's inputs are being used for.
    pub fn set_purpose(mut self, purpose: String) -> Self {
        self.purpose = Some(purpose);
        self
    }

    /// Return the purpose of the presentation definition.
    pub fn purpose(&self) -> Option<&String> {
        self.purpose.as_ref()
    }

    /// Attach a format to the presentation definition.
    ///
    /// The Presentation Definition MAY include a format property. If present,
    /// the value MUST be an object with one or more properties matching the
    /// registered Claim Format Designations (e.g., jwt, jwt_vc, jwt_vp, etc.).
    ///
    /// The properties inform the [Holder](https://identity.foundation/presentation-exchange/spec/v2.0.0/#term:holder) of the Claim format configurations the [Verifier](https://identity.foundation/presentation-exchange/spec/v2.0.0/#term:verifier) can process.
    /// The value for each claim format property MUST be an object composed as follows:
    ///
    /// The object MUST include a format-specific property (i.e., alg, proof_type)
    /// that expresses which algorithms the [Verifier](https://identity.foundation/presentation-exchange/spec/v2.0.0/#term:verifier) supports for the format.
    /// Its value MUST be an array of one or more format-specific algorithmic identifier references,
    /// as noted in the Claim Format Designations section.
    ///
    /// See: [https://identity.foundation/presentation-exchange/spec/v2.0.0/#presentation-definition](https://identity.foundation/presentation-exchange/spec/v2.0.0/#presentation-definition)
    pub fn set_format(mut self, format: ClaimFormat) -> Self {
        self.format = Some(format);
        self
    }

    /// Return the format of the presentation definition.
    pub fn format(&self) -> Option<&ClaimFormat> {
        self.format.as_ref()
    }
}

/// Input Descriptors are objects used to describe the information a
/// [Verifier](https://identity.foundation/presentation-exchange/spec/v2.0.0/#term:verifier) requires of a
/// [Holder](https://identity.foundation/presentation-exchange/spec/v2.0.0/#term:holder).
///
/// All Input Descriptors MUST be satisfied, unless otherwise specified by a
/// [Feature](https://identity.foundation/presentation-exchange/spec/v2.0.0/#term:feature).
///
/// See: [https://identity.foundation/presentation-exchange/spec/v2.0.0/#input-descriptor-object](https://identity.foundation/presentation-exchange/spec/v2.0.0/#input-descriptor-object)
#[derive(Clone, Debug, Default, Serialize, Deserialize, PartialEq, Eq)]
pub struct InputDescriptor {
    id: String,
    constraints: Constraints,
    #[serde(skip_serializing_if = "Option::is_none")]
    name: Option<String>,
    #[serde(skip_serializing_if = "Option::is_none")]
    purpose: Option<String>,
    #[serde(skip_serializing_if = "Option::is_none")]
    format: Option<ClaimFormat>,
}

impl InputDescriptor {
    /// Create a new instance of the input descriptor with the given id and constraints.
    ///
    /// The Input Descriptor Object MUST contain an id property. The value of the id
    /// property MUST be a string that does not conflict with the id of another
    /// Input Descriptor Object in the same Presentation Definition.
    ///
    ///
    /// The Input Descriptor Object MUST contain a constraints property.
    ///
    /// See: [https://identity.foundation/presentation-exchange/spec/v2.0.0/#input-descriptor-object](https://identity.foundation/presentation-exchange/spec/v2.0.0/#input-descriptor-object)
    pub fn new(id: String, constraints: Constraints) -> Self {
        Self {
            id,
            constraints,
            ..Default::default()
        }
    }

    /// Return the id of the input descriptor.
    pub fn id(&self) -> &String {
        &self.id
    }

    /// Return the constraints of the input descriptor.
    pub fn constraints(&self) -> &Constraints {
        &self.constraints
    }

    /// Set the name of the input descriptor.
    pub fn set_name(mut self, name: String) -> Self {
        self.name = Some(name);
        self
    }

    /// Return the name of the input descriptor.
    pub fn name(&self) -> Option<&String> {
        self.name.as_ref()
    }

    /// Set the purpose of the input descriptor.
    ///
    /// The purpose of the input descriptor is an optional field.
    ///
    /// If present, the purpose MUST be a string that describes the purpose for which the
    /// [Claim](https://identity.foundation/presentation-exchange/spec/v2.0.0/#term:claim)'s
    /// data is being requested.
    pub fn set_purpose(mut self, purpose: String) -> Self {
        self.purpose = Some(purpose);
        self
    }

    /// Return the purpose of the input descriptor.
    ///
    /// If present, the purpose MUST be a string that describes the purpose for which the
    /// [Claim](https://identity.foundation/presentation-exchange/spec/v2.0.0/#term:claim)'s
    /// data is being requested.
    pub fn purpose(&self) -> Option<&String> {
        self.purpose.as_ref()
    }

    /// Set the format of the input descriptor.
    ///
    /// The Input Descriptor Object MAY contain a format property. If present,
    /// its value MUST be an object with one or more properties matching the registered
    /// Claim Format Designations (e.g., jwt, jwt_vc, jwt_vp, etc.).
    ///
    /// This format property is identical in value signature to the top-level format object,
    /// but can be used to specifically constrain submission of a single input to a subset of formats or algorithms.
    pub fn set_format(mut self, format: ClaimFormat) -> Self {
        self.format = Some(format);
        self
    }

    /// Return the format of the input descriptor.
    ///
    /// The Input Descriptor Object MAY contain a format property. If present,
    /// its value MUST be an object with one or more properties matching the registered
    /// Claim Format Designations (e.g., jwt, jwt_vc, jwt_vp, etc.).
    ///
    /// This format property is identical in value signature to the top-level format object,
    /// but can be used to specifically constrain submission of a single input to a subset of formats or algorithms.
    pub fn format(&self) -> Option<&ClaimFormat> {
        self.format.as_ref()
    }
}

/// Constraints are objects used to describe the constraints that a [Holder](https://identity.foundation/presentation-exchange/spec/v2.0.0/#term:holder) must satisfy to fulfill an Input Descriptor.
///
/// A constraint object MAY be empty, or it may include a `fields` and/or `limit_disclosure` property.
///
/// For more information, see: [https://identity.foundation/presentation-exchange/spec/v2.0.0/#input-descriptor-object](https://identity.foundation/presentation-exchange/spec/v2.0.0/#input-descriptor-object)
#[derive(Clone, Debug, Default, Serialize, Deserialize, PartialEq, Eq)]
pub struct Constraints {
    #[serde(skip_serializing_if = "Option::is_none")]
    fields: Option<Vec<ConstraintsField>>,
    #[serde(skip_serializing_if = "Option::is_none")]
    limit_disclosure: Option<ConstraintsLimitDisclosure>,
}

impl Constraints {
    /// Returns an empty Constraints object.
    pub fn new() -> Self {
        Self::default()
    }

    /// Add a new field constraint to the constraints list.
    pub fn add_constraint(mut self, field: ConstraintsField) -> Self {
        self.fields.get_or_insert_with(Vec::new).push(field);
        self
    }

    /// Returns the fields of the constraints object.
    pub fn fields(&self) -> Option<&Vec<ConstraintsField>> {
        self.fields.as_ref()
    }

    /// Set the limit disclosure value.
    ///
    /// For all [Claims](https://identity.foundation/presentation-exchange/spec/v2.0.0/#term:claims) submitted in relation to [InputDescriptor] Objects that include a `constraints`
    /// object with a `limit_disclosure` property set to the string value `required`,
    /// ensure that the data submitted is limited to the entries specified in the `fields` property of the `constraints` object.
    /// If the `fields` property IS NOT present, or contains zero field objects, the submission SHOULD NOT include any data from the Claim.
    ///
    /// For example, a [Verifier](https://identity.foundation/presentation-exchange/spec/v2.0.0/#term:verifier) may simply want to know whether a [Holder](https://identity.foundation/presentation-exchange/spec/v2.0.0/#term:holder) has a valid, signed [Claim](https://identity.foundation/presentation-exchange/spec/v2.0.0/#term:claim) of a particular type,
    /// without disclosing any of the data it contains.
    ///
    /// For more information: see [https://identity.foundation/presentation-exchange/spec/v2.0.0/#limited-disclosure-submissions](https://identity.foundation/presentation-exchange/spec/v2.0.0/#limited-disclosure-submissions)
    pub fn set_limit_disclosure(mut self, limit_disclosure: ConstraintsLimitDisclosure) -> Self {
        self.limit_disclosure = Some(limit_disclosure);
        self
    }

    /// Returns the limit disclosure value.
    pub fn limit_disclosure(&self) -> Option<&ConstraintsLimitDisclosure> {
        self.limit_disclosure.as_ref()
    }
}

/// ConstraintsField objects are used to describe the constraints that a [Holder](https://identity.foundation/presentation-exchange/spec/v2.0.0/#term:holder) must satisfy to fulfill an Input Descriptor.
///
/// For more information, see: [https://identity.foundation/presentation-exchange/spec/v2.0.0/#input-descriptor-object](https://identity.foundation/presentation-exchange/spec/v2.0.0/#input-descriptor-object)
#[derive(Clone, Debug, Serialize, Deserialize, PartialEq, Eq)]
pub struct ConstraintsField {
    // JSON Regex path -> check regex against JSON structure to check if there is a match;
    // TODO JsonPath validation at deserialization time
    // Regular expression includes the path -> whether or not the JSON object contains a property.
    path: NonEmptyVec<JsonPath>,
    #[serde(skip_serializing_if = "Option::is_none")]
    id: Option<String>,
    #[serde(skip_serializing_if = "Option::is_none")]
    purpose: Option<String>,
    #[serde(skip_serializing_if = "Option::is_none")]
    name: Option<String>,
    // TODO: JSONSchema validation at deserialization time
    #[serde(skip_serializing_if = "Option::is_none")]
    filter: Option<SchemaValidator>,
    #[serde(skip_serializing_if = "Option::is_none")]
    optional: Option<bool>,
    #[serde(skip_serializing_if = "Option::is_none")]
    intent_to_retain: Option<bool>,
}

pub type ConstraintsFields = Vec<ConstraintsField>;

impl From<NonEmptyVec<JsonPath>> for ConstraintsField {
    fn from(path: NonEmptyVec<JsonPath>) -> Self {
        Self {
            path,
            id: None,
            purpose: None,
            name: None,
            filter: None,
            optional: None,
            intent_to_retain: None,
        }
    }
}

impl ConstraintsField {
    /// Create a new instance of the constraints field with the given path.
    ///
    /// Tip: Use the [ConstraintsField::From](ConstraintsField::From) trait to convert a [NonEmptyVec](NonEmptyVec) of
    /// [JsonPath](JsonPath) to a [ConstraintsField](ConstraintsField) if more than one path is known.
    pub fn new(path: JsonPath) -> ConstraintsField {
        ConstraintsField {
            path: NonEmptyVec::new(path),
            id: None,
            purpose: None,
            name: None,
            filter: None,
            optional: None,
            intent_to_retain: None,
        }
    }

    /// Add a new path to the constraints field.
    pub fn add_path(mut self, path: JsonPath) -> Self {
        self.path.push(path);
        self
    }

    /// Return the paths of the constraints field.
    ///
    /// `path` is a non empty list of [JsonPath](https://goessner.net/articles/JsonPath/) expressions.
    ///
    /// For syntax definition, see: [https://identity.foundation/presentation-exchange/spec/v2.0.0/#jsonpath-syntax-definition](https://identity.foundation/presentation-exchange/spec/v2.0.0/#jsonpath-syntax-definition)
    pub fn path(&self) -> &NonEmptyVec<JsonPath> {
        &self.path
    }

    /// Set the id of the constraints field.
    ///
    /// The fields object MAY contain an id property. If present, its value MUST be a string that
    /// is unique from every other field object’s id property, including those contained in other
    /// Input Descriptor Objects.
    pub fn set_id(mut self, id: String) -> Self {
        self.id = Some(id);
        self
    }

    /// Return the id of the constraints field.
    pub fn id(&self) -> Option<&String> {
        self.id.as_ref()
    }

    /// Set the purpose of the constraints field.
    ///
    /// If present, its value MUST be a string that describes the purpose for which the field is being requested.
    pub fn set_purpose(mut self, purpose: String) -> Self {
        self.purpose = Some(purpose);
        self
    }

    /// Return the purpose of the constraints field.
    pub fn purpose(&self) -> Option<&String> {
        self.purpose.as_ref()
    }

    /// Set the name of the constraints field.
    ///
    /// If present, its value MUST be a string, and SHOULD be a human-friendly
    /// name that describes what the target field represents.
    ///
    /// For example, the name of the constraint could be "over_18" if the field is a date of birth.
    pub fn set_name(mut self, name: String) -> Self {
        self.name = Some(name);
        self
    }

    /// Return the name of the constraints field.
    pub fn name(&self) -> Option<&String> {
        self.name.as_ref()
    }

    /// Set the filter of the constraints field.
    ///
    /// If present its value MUST be a JSON Schema descriptor used to filter against
    /// the values returned from evaluation of the JSONPath string expressions in the path array.
    pub fn set_filter(mut self, filter: SchemaValidator) -> Self {
        self.filter = Some(filter);
        self
    }

    /// Return the filter of the constraints field.
    pub fn filter(&self) -> Option<&SchemaValidator> {
        self.filter.as_ref()
    }

    /// Set the optional value of the constraints field.
    ///
    /// The value of this property MUST be a boolean, wherein true indicates the
    /// field is optional, and false or non-presence of the property indicates the
    /// field is required. Even when the optional property is present, the value
    /// located at the indicated path of the field MUST validate against the
    /// JSON Schema filter, if a filter is present.
    ///
    /// For more information, see: [https://identity.foundation/presentation-exchange/spec/v2.0.0/#input-descriptor-object](https://identity.foundation/presentation-exchange/spec/v2.0.0/#input-descriptor-object)
    pub fn set_optional(mut self, optional: bool) -> Self {
        self.optional = Some(optional);
        self
    }

    /// Return the optional value of the constraints field.
    pub fn optional(&self) -> bool {
        self.optional.unwrap_or(false)
    }
}

#[derive(Clone, Debug, Serialize, Deserialize, PartialEq, Eq)]
#[serde(rename_all = "lowercase")]
pub enum ConstraintsLimitDisclosure {
    Required,
    Preferred,
}

/// Presentation Submissions are objects embedded within target
/// [Claim](https://identity.foundation/presentation-exchange/spec/v2.0.0/#term:claim) negotiation
/// formats that express how the inputs presented as proofs to a
/// [Verifier](https://identity.foundation/presentation-exchange/spec/v2.0.0/#term:verifier) are
/// provided in accordance with the requirements specified in a [PresentationDefinition].
///
/// Embedded Presentation Submission objects MUST be located within target data format as
/// the value of a `presentation_submission` property.
///
/// For more information, see: [https://identity.foundation/presentation-exchange/spec/v2.0.0/#presentation-submission](https://identity.foundation/presentation-exchange/spec/v2.0.0/#presentation-submission)
#[derive(Clone, Debug, Serialize, Deserialize, PartialEq, Eq)]
pub struct PresentationSubmission {
    id: uuid::Uuid,
    definition_id: uuid::Uuid,
    descriptor_map: Vec<DescriptorMap>,
}

impl PresentationSubmission {
    /// The presentation submission MUST contain an id property. The value of this property MUST be a unique identifier, i.e. a UUID.
    ///
    /// The presentation submission object MUST contain a `definition_id` property. The value of this property MUST be the id value of a valid [PresentationDefinition::id()].
    pub fn new(
        id: uuid::Uuid,
        definition_id: uuid::Uuid,
        descriptor_map: Vec<DescriptorMap>,
    ) -> Self {
        Self {
            id,
            definition_id,
            descriptor_map,
        }
    }

    /// Return the id of the presentation submission.
    pub fn id(&self) -> &uuid::Uuid {
        &self.id
    }

    /// Return the definition id of the presentation submission.
    pub fn definition_id(&self) -> &uuid::Uuid {
        &self.definition_id
    }

    /// Return the descriptor map of the presentation submission.
    pub fn descriptor_map(&self) -> &Vec<DescriptorMap> {
        &self.descriptor_map
    }

    /// Return a mutable reference to the descriptor map of the presentation submission.
    pub fn descriptor_map_mut(&mut self) -> &mut Vec<DescriptorMap> {
        &mut self.descriptor_map
    }
}

/// Descriptor Maps are objects used to describe the information a [Holder](https://identity.foundation/presentation-exchange/spec/v2.0.0/#term:holder) provides to a [Verifier](https://identity.foundation/presentation-exchange/spec/v2.0.0/#term:verifier).
///
/// For more information, see: [https://identity.foundation/presentation-exchange/spec/v2.0.0/#presentation-submission](https://identity.foundation/presentation-exchange/spec/v2.0.0/#presentation-submission)
#[derive(Clone, Debug, Serialize, Deserialize, PartialEq, Eq)]
pub struct DescriptorMap {
    id: uuid::Uuid,
    format: ClaimFormatDesignation,
    path: JsonPath,
    path_nested: Option<Box<DescriptorMap>>,
}

impl DescriptorMap {
    /// The descriptor map MUST include an `id` property. The value of this property MUST be a string that matches the `id` property of the [InputDescriptor::id()] in the Presentation Definition that this [PresentationSubmission] is related to.
    ///
    /// The descriptor map object MUST include a `format` property. The value of this property MUST be a string that matches one of the [ClaimFormatDesignation]. This denotes the data format of the [Claim](https://identity.foundation/presentation-exchange/spec/v2.0.0/#term:claim).
    ///
    /// The descriptor map object MUST include a `path` property. The value of this property MUST be a [JSONPath](https://goessner.net/articles/JsonPath/) string expression. The path property indicates the [Claim](https://identity.foundation/presentation-exchange/spec/v2.0.0/#term:claim) submitted in relation to the identified [InputDescriptor], when executed against the top-level of the object the [PresentationSubmission] is embedded within.
    ///
    /// For more information, see: [https://identity.foundation/presentation-exchange/spec/v2.0.0/#presentation-submission](https://identity.foundation/presentation-exchange/spec/v2.0.0/#presentation-submission)
    pub fn new(id: uuid::Uuid, format: ClaimFormatDesignation, path: JsonPath) -> Self {
        Self {
            id,
            format,
            path,
            path_nested: None,
        }
    }

    /// Return the id of the descriptor map.
    pub fn id(&self) -> &uuid::Uuid {
        &self.id
    }

    /// Return the format of the descriptor map.
    pub fn format(&self) -> &ClaimFormatDesignation {
        &self.format
    }

    /// Return the path of the descriptor map.
    pub fn path(&self) -> &JsonPath {
        &self.path
    }

    /// Set the nested path of the descriptor map.
    ///
    /// The format of a path_nested object mirrors that of a [DescriptorMap] property. The nesting may be any number of levels deep.
    /// The `id` property MUST be the same for each level of nesting.
    ///
    /// The path property inside each `path_nested` property provides a relative path within a given nested value.
    ///
    /// For more information on nested paths, see: [https://identity.foundation/presentation-exchange/spec/v2.0.0/#processing-of-submission-entries](https://identity.foundation/presentation-exchange/spec/v2.0.0/#processing-of-submission-entries)
    ///
    /// Errors:
    /// - The id of the nested path must be the same as the parent id.
    pub fn set_path_nested(mut self, path_nested: DescriptorMap) -> Result<Self> {
        // Check the id of the nested path is the same as the parent id.
        if path_nested.id() != self.id() {
            bail!("The id of the nested path must be the same as the parent id.")
        }

        self.path_nested = Some(Box::new(path_nested));

        Ok(self)
    }
}

#[derive(Deserialize)]
pub struct SubmissionRequirementBaseBase {
    pub name: Option<String>,
    pub purpose: Option<String>,
    #[serde(flatten)]
    pub property_set: Option<Map<String, serde_json::Value>>,
}

#[derive(Deserialize)]
#[serde(untagged)]
pub enum SubmissionRequirementBase {
    From {
        from: String, // TODO `group` string??
        #[serde(flatten)]
        submission_requirement_base: SubmissionRequirementBaseBase,
    },
    FromNested {
        from_nested: Vec<SubmissionRequirement>,
        #[serde(flatten)]
        submission_requirement_base: SubmissionRequirementBaseBase,
    },
}

#[derive(Deserialize)]
#[serde(tag = "rule", rename_all = "snake_case")]
pub enum SubmissionRequirement {
    All(SubmissionRequirementBase),
    Pick(SubmissionRequirementPick),
}

#[derive(Deserialize)]
pub struct SubmissionRequirementPick {
    #[serde(flatten)]
    pub submission_requirement: SubmissionRequirementBase,
    pub count: Option<u64>,
    pub min: Option<u64>,
    pub max: Option<u64>,
}

#[cfg(test)]
pub(crate) mod tests {
    use super::*;
    use serde_json::json;
    use std::{
        ffi::OsStr,
        fs::{self, File},
    };

    #[test]
    fn request_example() {
        let value = json!(
            {
                "id": "36682080-c2ed-4ba6-a4cd-37c86ef2da8c",
                "input_descriptors": [
                    {
                        "id": "d05a7f51-ac09-43af-8864-e00f0175f2c7",
                        "format": {
                            "ldp_vc": {
                                "proof_type": [
                                    "Ed25519Signature2018"
                                ]
                            }
                        },
                        "constraints": {
                            "fields": [
                                {
                                    "path": [
                                        "$.type"
                                    ],
                                    "filter": {
                                        "type": "string",
                                        "pattern": "IDCardCredential"
                                    }
                                }
                            ]
                        }
                    }
                ]
            }
        );
        let _: PresentationDefinition = serde_json::from_value(value).unwrap();
    }

    #[derive(Deserialize)]
    pub struct PresentationDefinitionTest {
        #[serde(alias = "presentation_definition")]
        _pd: PresentationDefinition,
    }

    #[test]
    fn presentation_definition_suite() {
        let paths =
            fs::read_dir("tests/presentation-exchange/test/presentation-definition").unwrap();
        for path in paths {
            let path = path.unwrap().path();
            if let Some(ext) = path.extension() {
                if ext != OsStr::new("json")
                    || ["VC_expiration_example.json", "VC_revocation_example.json"] // TODO bad format
                        .contains(&path.file_name().unwrap().to_str().unwrap())
                {
                    continue;
                }
            }
            print!("{} -> ", path.file_name().unwrap().to_str().unwrap());
            let file = File::open(path).unwrap();
            let jd = &mut serde_json::Deserializer::from_reader(file.try_clone().unwrap());
            let _: PresentationDefinitionTest = serde_path_to_error::deserialize(jd)
                .map_err(|e| e.path().to_string())
                .unwrap();
            println!("✅")
        }
    }

    #[derive(Deserialize)]
    pub struct PresentationSubmissionTest {
        #[serde(alias = "presentation_submission")]
        _ps: PresentationSubmission,
    }

    #[test]
    fn presentation_submission_suite() {
        let paths =
            fs::read_dir("tests/presentation-exchange/test/presentation-submission").unwrap();
        for path in paths {
            let path = path.unwrap().path();
            if let Some(ext) = path.extension() {
                if ext != OsStr::new("json")
                    || [
                        "appendix_DIDComm_example.json",
                        "appendix_CHAPI_example.json",
                    ]
                    .contains(&path.file_name().unwrap().to_str().unwrap())
                {
                    continue;
                }
            }
            print!("{} -> ", path.file_name().unwrap().to_str().unwrap());
            let file = File::open(path).unwrap();
            let jd = &mut serde_json::Deserializer::from_reader(file.try_clone().unwrap());
            let _: PresentationSubmissionTest = serde_path_to_error::deserialize(jd)
                .map_err(|e| e.path().to_string())
                .unwrap();
            println!("✅")
        }
    }

    #[derive(Deserialize)]
    pub struct SubmissionRequirementsTest {
        #[serde(alias = "submission_requirements")]
        _sr: Vec<SubmissionRequirement>,
    }

    #[test]
    fn submission_requirements_suite() {
        let paths =
            fs::read_dir("tests/presentation-exchange/test/submission-requirements").unwrap();
        for path in paths {
            let path = path.unwrap().path();
            if let Some(ext) = path.extension() {
                if ext != OsStr::new("json")
                    || ["schema.json"].contains(&path.file_name().unwrap().to_str().unwrap())
                {
                    continue;
                }
            }
            print!("{} -> ", path.file_name().unwrap().to_str().unwrap());
            let file = File::open(path).unwrap();
            let jd = &mut serde_json::Deserializer::from_reader(file.try_clone().unwrap());
            let _: SubmissionRequirementsTest = serde_path_to_error::deserialize(jd)
                .map_err(|e| e.path().to_string())
                .unwrap();
            println!("✅")
        }
    }
}<|MERGE_RESOLUTION|>--- conflicted
+++ resolved
@@ -67,14 +67,11 @@
     },
     #[serde(rename = "mso_mdoc")]
     MsoMDoc(serde_json::Value),
-<<<<<<< HEAD
-=======
     #[serde(untagged)]
     Other {
         name: String,
         value: serde_json::Value,
     },
->>>>>>> 8ed88287
 }
 
 impl ClaimFormat {
@@ -92,10 +89,7 @@
             ClaimFormat::AcVc { .. } => ClaimFormatDesignation::AcVc,
             ClaimFormat::AcVp { .. } => ClaimFormatDesignation::AcVp,
             ClaimFormat::MsoMDoc(_) => ClaimFormatDesignation::MsoMDoc,
-<<<<<<< HEAD
-=======
             ClaimFormat::Other { name, .. } => ClaimFormatDesignation::Other(name.to_owned()),
->>>>>>> 8ed88287
         }
     }
 }
